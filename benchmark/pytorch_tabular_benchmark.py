--- conflicted
+++ resolved
@@ -72,7 +72,6 @@
         accelerator='gpu' if device.type == 'cuda' else 'cpu',
     )
     optimizer_config = OptimizerConfig()
-<<<<<<< HEAD
 
     if args.model_type == 'TabTransformer':
         head_config = LinearHeadConfig(
@@ -115,26 +114,6 @@
         )
     else:
         raise ValueError(f"Invalid model type: {args.model_type}")
-=======
-    head_config = LinearHeadConfig(
-        layers="520-1040",
-        dropout=0.1,
-        initialization="kaiming",
-        use_batch_norm=True,
-    ).__dict__  # Convert to dict to pass to the model config
-    model_config = TabTransformerConfig(
-        task="classification",
-        learning_rate=1e-3,
-        head="LinearHead",  # Linear Head
-        input_embed_dim=channels,
-        num_heads=num_heads,
-        num_attn_blocks=num_layers,
-        attn_dropout=attn_dropout,
-        ff_dropout=ffn_dropout,
-        head_config=head_config,  # Linear Head Config
-        ff_hidden_multiplier=0,
-    )
->>>>>>> 7951a884
     tabular_model = TabularModel(
         data_config=data_config,
         model_config=model_config,
@@ -164,7 +143,6 @@
         shuffle=True,
     )
     val_loader = DataLoader(val_tensor_frame, batch_size=args.batch_size)
-<<<<<<< HEAD
     # Set up model and optimizer
     if args.model_type == 'TabTransformer':
         model = TabTransformer(
@@ -186,19 +164,7 @@
             col_stats=dataset.col_stats,
             col_names_dict=train_tensor_frame.col_names_dict,
         ).to(device)
-=======
-    model = TabTransformer(
-        channels=channels,
-        out_channels=dataset.num_classes,
-        num_layers=num_layers,
-        num_heads=num_heads,
-        encoder_pad_size=2,
-        attn_dropout=attn_dropout,
-        ffn_dropout=ffn_dropout,
-        col_stats=dataset.col_stats,
-        col_names_dict=train_tensor_frame.col_names_dict,
-    ).to(device)
->>>>>>> 7951a884
+
     num_params = 0
     for m in model.parameters():
         if m.requires_grad:
@@ -244,12 +210,8 @@
 
 frame_train_time = train_frame_model()
 tabular_train_time = train_tabular_model()
-<<<<<<< HEAD
 print(f"Model type: {args.model_type}. Device: {device}")
-print(f"Frame Average time for an epoch: "
-=======
 print(f"Frame average time per epoch: "
->>>>>>> 7951a884
       f"{frame_train_time / args.epochs:.2f}s")
 print(f"Tabular average time per epoch: "
       f"{tabular_train_time / args.epochs:.2f}s")