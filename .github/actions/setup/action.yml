name: Setup

inputs:
  python-version:
    required: false
    default: '3.9'
  torch-version:
    required: false
    default: '2.6'
  cuda-version:
    required: false
    default: cpu

runs:
  using: composite

  steps:
    - name: Set up Python ${{ inputs.python-version }}
      uses: actions/setup-python@v5
      with:
        python-version: ${{ inputs.python-version }}
        check-latest: true
        cache: pip
        cache-dependency-path: |
          pyproject.toml

    - name: Pre-install NumPy<2 if necessary
      run: |
        [[ ${{ inputs.torch-version }} =~ ^2\.[0-2] ]] && pip install 'numpy<2' || echo "Skipping NumPy<2 installation"
      shell: bash

    - name: Install PyTorch ${{ inputs.torch-version }}+${{ inputs.cuda-version }}
      if: ${{ inputs.torch-version != 'nightly' }}
      run: |
        pip install torch==${{ inputs.torch-version }}.* --extra-index-url https://download.pytorch.org/whl/${{ inputs.cuda-version }}
      shell: bash

    - name: Install PyTorch ${{ inputs.torch-version }}+${{ inputs.cuda-version }}
      if: ${{ inputs.torch-version == 'nightly' }}
      run: |
        pip install --pre torch --extra-index-url https://download.pytorch.org/whl/nightly/${{ inputs.cuda-version }}
      shell: bash

    - name: List installed packages
<<<<<<< HEAD
      run: pip list
=======
      run: |
        pip list
        python -c "import torch; print('PyTorch:', torch.__version__)"
        python -c "import torch; print('CUDA:', torch.version.cuda)"
      shell: bash

    # TODO: Include catboost in Python 3.13 CI when catboost supports it:
    # https://github.com/catboost/catboost/issues/2748
    - name: Exclude catboost on Python 3.13 from pyproject.toml
      if: ${{ inputs.python-version == '3.13' }}
      run: |
        sed -i '/    "catboost",/d' pyproject.toml
        cat pyproject.toml
>>>>>>> 6865f9a2
      shell: bash<|MERGE_RESOLUTION|>--- conflicted
+++ resolved
@@ -42,21 +42,8 @@
       shell: bash
 
     - name: List installed packages
-<<<<<<< HEAD
-      run: pip list
-=======
       run: |
         pip list
         python -c "import torch; print('PyTorch:', torch.__version__)"
         python -c "import torch; print('CUDA:', torch.version.cuda)"
-      shell: bash
-
-    # TODO: Include catboost in Python 3.13 CI when catboost supports it:
-    # https://github.com/catboost/catboost/issues/2748
-    - name: Exclude catboost on Python 3.13 from pyproject.toml
-      if: ${{ inputs.python-version == '3.13' }}
-      run: |
-        sed -i '/    "catboost",/d' pyproject.toml
-        cat pyproject.toml
->>>>>>> 6865f9a2
       shell: bash