--- conflicted
+++ resolved
@@ -31,14 +31,7 @@
     "numpy",
     "pandas",
     "torch",
-<<<<<<< HEAD
     "pyarrow",
-    "scikit-learn",
-    "xgboost>=1.7.0, <2.0.0",
-    "optuna>=3.0.0",
-    "catboost",
-=======
->>>>>>> 76cfa757
 ]
 
 [project.optional-dependencies]
