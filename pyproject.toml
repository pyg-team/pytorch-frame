[build-system]
requires=["flit_core >=3.2,<4"]
build-backend="flit_core.buildapi"

[project]
name="torch_frame"
version="0.1.0"
authors=[
    {name="PyG Team", email="team@pyg.org"},
]
description="Tabular Deep Learning Library for PyTorch"
readme="README.md"
requires-python=">=3.8"
keywords=[
    "deep-learning",
    "pytorch",
    "tabular-learning",
    "data-frame",
]
classifiers=[
    "Development Status :: 5 - Production/Stable",
    "License :: OSI Approved :: MIT License",
    "Programming Language :: Python",
    "Programming Language :: Python :: 3.8",
    "Programming Language :: Python :: 3.9",
    "Programming Language :: Python :: 3.10",
    "Programming Language :: Python :: 3.11",
    "Programming Language :: Python :: 3 :: Only",
]
dependencies=[
    "numpy",
    "pandas",
    "torch",
<<<<<<< HEAD
    "xgboost",
    "optuna>=3.0.0",
=======
    "category_encoders",
>>>>>>> 1c956df8
]

[project.optional-dependencies]
test=[
    "pytest",
    "pytest-cov",
]
dev=[
    "torch_frame[test]",
    "pre-commit",
]

[project.urls]
homepage="https://pyg.org"
documentation="https://pytorch-frame.readthedocs.io"
repository="https://github.com/pyg-team/pytorch-frame.git"
changelog="https://github.com/pyg-team/pytorch-frame/blob/master/CHANGELOG.md"

[tool.flit.module]
name="torch_frame"

[tool.yapf]
based_on_style = "pep8"
split_before_named_assigns = false
blank_line_before_nested_class_or_def = false

[tool.isort]
multi_line_output = 3
include_trailing_comma = true
skip = [".gitignore", "__init__.py"]

[tool.flake8]
ignore = ["F811", "W503", "W504"]

[tool.pytest.ini_options]
addopts = "--capture=no"

[tool.coverage.report]
exclude_lines = [
    "pragma: no cover",
    "pass",
    "raise NotImplementedError",
]<|MERGE_RESOLUTION|>--- conflicted
+++ resolved
@@ -31,12 +31,9 @@
     "numpy",
     "pandas",
     "torch",
-<<<<<<< HEAD
     "xgboost",
     "optuna>=3.0.0",
-=======
     "category_encoders",
->>>>>>> 1c956df8
 ]
 
 [project.optional-dependencies]
