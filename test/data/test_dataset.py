import numpy as np
import pandas as pd
import pytest
import torch

import torch_frame
from torch_frame import stype
from torch_frame.config.text_embedder import TextEmbedderConfig
from torch_frame.data import DataFrameToTensorFrameConverter, Dataset
from torch_frame.data.dataset import canonicalize_col_to_pattern
from torch_frame.data.stats import StatType
from torch_frame.datasets import FakeDataset
from torch_frame.testing.text_embedder import HashTextEmbedder
from torch_frame.typing import TaskType


def test_index_select():
    dataset = FakeDataset(num_rows=10)
    assert len(dataset) == 10

    with pytest.raises(RuntimeError, match="requires a materialized dataset"):
        dataset = dataset[:5]

    dataset = dataset.materialize()

    assert len(dataset[0]) == 1
    assert len(dataset[:5]) == 5
    assert len(dataset[0.2:0.7]) == 5
    assert len(dataset[[1, 2, 3]]) == 3
    assert len(dataset[torch.tensor([1, 2, 3])]) == 3
    assert len(dataset[torch.tensor(5 * [True] + 5 * [False])]) == 5


def test_shuffle():
    df = pd.DataFrame({'cat_1': np.arange(10), 'cat_2': np.arange(10)})
    col_to_stype = {
        'cat_1': torch_frame.categorical,
        'cat_2': torch_frame.categorical
    }
    dataset = Dataset(df, col_to_stype, target_col='cat_2').materialize()

    dataset, perm = dataset.shuffle(return_perm=True)
    assert torch.equal(torch.from_numpy(dataset.df['cat_1'].values), perm)
    feat = dataset.tensor_frame.feat_dict[torch_frame.categorical].view(-1)
    assert torch.equal(feat, perm)


def test_col_select():
    dataset = FakeDataset(num_rows=10)

    assert dataset[['target']].feat_cols == []

    with pytest.raises(RuntimeError, match="post materialization"):
        dataset.materialize()[['target']]


def test_categorical_target_order():
    # Ensures that we do not swap labels in binary classification tasks.
    df = pd.DataFrame({'cat_1': [0, 1, 1, 1], 'cat_2': [0, 1, 1, 1]})
    col_to_stype = {
        'cat_1': torch_frame.categorical,
        'cat_2': torch_frame.categorical
    }
    dataset = Dataset(df, col_to_stype, target_col='cat_2').materialize()

    assert dataset.col_stats['cat_1'][StatType.COUNT] == ([1, 0], [3, 1])
    assert dataset.col_stats['cat_2'][StatType.COUNT] == ([0, 1], [1, 3])

    assert torch.equal(
        dataset.tensor_frame.feat_dict[torch_frame.categorical],
        torch.tensor([[1], [0], [0], [0]]),
    )
    assert torch.equal(dataset.tensor_frame.y, torch.tensor([0, 1, 1, 1]))


def test_dataset_inductive_transform():
    dataset = FakeDataset(num_rows=10).materialize()

    df = dataset.df
    assert dataset.convert_to_tensor_frame.col_names_dict[
        torch_frame.numerical] == ['num_1', 'num_2', 'num_3']
    assert dataset.convert_to_tensor_frame.col_names_dict[
        torch_frame.categorical] == ['cat_1', 'cat_2']
    mapped_tensor_frame = dataset.convert_to_tensor_frame(df)
    for key in dataset.tensor_frame.feat_dict.keys():
        assert torch.equal(mapped_tensor_frame.feat_dict[key],
                           dataset.tensor_frame.feat_dict[key])

    # A new dataframe with an unseen categorical column
    df['cat_1'] = 999
    unseen_tensor_frame = dataset.convert_to_tensor_frame(df)
    assert torch.eq(
        unseen_tensor_frame.feat_dict[torch_frame.categorical][:, 0],
        -1).all()


def test_materalization_and_converter():
    text_embedder_cfg = TextEmbedderConfig(
        text_embedder=HashTextEmbedder(1),
        batch_size=8,
    )
    dataset = FakeDataset(
        num_rows=10,
        stypes=[
            stype.categorical,
            stype.numerical,
            stype.multicategorical,
            stype.sequence_numerical,
            stype.timestamp,
            stype.text_embedded,
            stype.embedding,
        ],
        col_to_text_embedder_cfg=text_embedder_cfg,
    ).materialize()
    tf = dataset.tensor_frame
    text_embedded_col_names = ([
        col for col, stype in dataset.col_to_stype.items()
        if stype == stype.text_embedded
    ])
    embedding_col_names = ([
        col for col, stype in dataset.col_to_stype.items()
        if stype == stype.embedding
    ])
    assert len(tf) == len(dataset)
    assert stype.text_embedded not in tf.feat_dict
    assert stype.text_embedded not in tf.col_names_dict
    assert tf.feat_dict[stype.embedding].size(
        1) == len(text_embedded_col_names) + len(embedding_col_names)
    assert len(tf.col_names_dict[stype.embedding]
               ) == len(text_embedded_col_names) + len(embedding_col_names)
    for col in text_embedded_col_names:
        assert col in tf.col_names_dict[stype.embedding]
    convert_to_tensor_frame = DataFrameToTensorFrameConverter(
        col_to_stype=dataset.col_to_stype,
        col_stats=dataset.col_stats,
        target_col=dataset.target_col,
        col_to_sep=dataset.col_to_sep,
        col_to_time_format=dataset.col_to_time_format,
        col_to_text_embedder_cfg=dataset.col_to_text_embedder_cfg,
    )
    tf = convert_to_tensor_frame(dataset.df)
    assert tf.col_names_dict == convert_to_tensor_frame.col_names_dict
    assert len(tf) == len(dataset)
<<<<<<< HEAD
    assert stype.text_embedded not in tf.feat_dict
    assert stype.text_embedded not in tf.col_names_dict
    assert tf.feat_dict[stype.embedding].size(
        1) == len(text_embedded_col_names) + len(embedding_col_names)
    assert len(tf.col_names_dict[stype.embedding]
               ) == len(text_embedded_col_names) + len(embedding_col_names)
    for col in text_embedded_col_names:
        assert col in tf.col_names_dict[stype.embedding]
=======
    assert tf.y is not None

    df_without_target = dataset.df.drop(dataset.target_col, axis=1)
    tf_without_target = convert_to_tensor_frame(df_without_target)
    assert tf.col_names_dict == convert_to_tensor_frame.col_names_dict
    assert len(tf) == len(dataset)
    assert tf_without_target.y is None
>>>>>>> ea8ced7d


def test_multicategorical_materialization():
    data = {'multicat': ['A|B', 'B|C|A', '', 'B', 'B|A|A', None]}
    df = pd.DataFrame(data)
    dataset = Dataset(df, {'multicat': stype.multicategorical},
                      col_to_sep={'multicat': '|'})
    dataset.materialize()
    feat = dataset.tensor_frame.feat_dict[stype.multicategorical]
    assert torch.equal(feat[0, 0].sort().values,
                       torch.tensor([1, 0]).sort().values)
    assert torch.equal(feat[1, 0].sort().values,
                       torch.tensor([0, 2, 1]).sort().values)
    assert feat[2, 0].numel() == 0
    assert torch.equal(feat[3, 0].sort().values,
                       torch.tensor([0]).sort().values)
    assert torch.equal(feat[4, 0].sort().values,
                       torch.tensor([0, 1]).sort().values)
    assert torch.equal(feat[5, 0].sort().values,
                       torch.tensor([-1]).sort().values)
    assert StatType.MULTI_COUNT in dataset.col_stats['multicat']
    assert (dataset.col_stats['multicat'][StatType.MULTI_COUNT][0] == [
        'B', 'A', 'C'
    ])
    assert dataset.col_stats['multicat'][StatType.MULTI_COUNT][1] == [4, 3, 1]


@pytest.mark.parametrize('with_nan', [True, False])
def test_num_classes(with_nan):
    num_classes = 10
    target = np.arange(10)
    task_type = TaskType.MULTICLASS_CLASSIFICATION
    x = np.random.randn(10)
    if with_nan:
        target = target.astype(np.float32)
        num_classes_with_nan = 2
        target[num_classes_with_nan:] = np.nan
        num_classes = num_classes_with_nan
        task_type = TaskType.BINARY_CLASSIFICATION
    df = pd.DataFrame({"target": target, "num": x})
    dataset = Dataset(
        df,
        col_to_stype={
            "target": torch_frame.categorical,
            "num": torch_frame.numerical
        },
        target_col="target",
    ).materialize()
    assert dataset.num_classes == num_classes
    assert dataset.task_type == task_type


def test_canonicalize_col_to_pattern():
    col_to_sep = '|'
    columns = ['col_1', 'col_2']
    assert {
        'col_1': '|',
        'col_2': '|'
    } == canonicalize_col_to_pattern("col_to_sep", col_to_sep, columns,
                                     requires_all_inclusive=True)

    col_to_sep = {'col_1': '|', 'col_2': ','}
    columns = ['col_1', 'col_2']
    assert {
        'col_1': '|',
        'col_2': ','
    } == canonicalize_col_to_pattern("col_to_sep", col_to_sep, columns,
                                     requires_all_inclusive=True)

    col_to_sep = {'col_1': '|'}
    columns = ['col_1', 'col_2']
    with pytest.raises(ValueError, match='col_to_sep requires all columns'):
        canonicalize_col_to_pattern("col_to_sep", col_to_sep, columns,
                                    requires_all_inclusive=True)

    col_to_sep = {'col_1': '|'}
    columns = ['col_1', 'col_2']
    assert {
        'col_1': '|',
        'col_2': None
    } == canonicalize_col_to_pattern("col_to_sep", col_to_sep, columns,
                                     requires_all_inclusive=False)


def test_col_to_pattern_raise_error():
    with pytest.raises(TypeError, match="col_to_sep"):
        dataset = FakeDataset(num_rows=10, stypes=[stype.multicategorical])
        Dataset(dataset.df, dataset.col_to_stype, dataset.target_col,
                col_to_sep=2)

    with pytest.raises(TypeError, match="col_to_text_embedder_cfg"):
        FakeDataset(num_rows=10, stypes=[stype.text_embedded])

    with pytest.raises(TypeError, match="col_to_text_tokenizer_cfg"):
        FakeDataset(num_rows=10, stypes=[stype.text_tokenized])

    with pytest.raises(TypeError, match="col_to_time_format"):
        dataset = FakeDataset(num_rows=10, stypes=[stype.timestamp])
        Dataset(dataset.df, dataset.col_to_stype, dataset.target_col,
                col_to_time_format=2)<|MERGE_RESOLUTION|>--- conflicted
+++ resolved
@@ -141,7 +141,6 @@
     tf = convert_to_tensor_frame(dataset.df)
     assert tf.col_names_dict == convert_to_tensor_frame.col_names_dict
     assert len(tf) == len(dataset)
-<<<<<<< HEAD
     assert stype.text_embedded not in tf.feat_dict
     assert stype.text_embedded not in tf.col_names_dict
     assert tf.feat_dict[stype.embedding].size(
@@ -150,7 +149,6 @@
                ) == len(text_embedded_col_names) + len(embedding_col_names)
     for col in text_embedded_col_names:
         assert col in tf.col_names_dict[stype.embedding]
-=======
     assert tf.y is not None
 
     df_without_target = dataset.df.drop(dataset.target_col, axis=1)
@@ -158,7 +156,6 @@
     assert tf.col_names_dict == convert_to_tensor_frame.col_names_dict
     assert len(tf) == len(dataset)
     assert tf_without_target.y is None
->>>>>>> ea8ced7d
 
 
 def test_multicategorical_materialization():
