--- conflicted
+++ resolved
@@ -208,8 +208,7 @@
                                   tf.feat_dict[stype])
 
 
-<<<<<<< HEAD
-def test_empty_tensor_fraome():
+def test_empty_tensor_frame():
     tf = TensorFrame({}, {})
     assert tf.num_rows == 0
     assert tf.device is None
@@ -222,7 +221,8 @@
     assert tf[0:2].num_rows == 2
     assert tf[torch.tensor([0, 1])].num_rows == 2
     assert tf[torch.tensor([True, True, False, False])].num_rows == 2
-=======
+
+
 def test_custom_tf_get_col_feat():
     col_names_dict = {
         'categorical': ['cat_1', 'cat_2', 'cat_3'],
@@ -244,5 +244,4 @@
     feat = tf.get_col_feat('num_1')
     assert torch.equal(feat, feat_dict['numerical'][:, 0:1])
     feat = tf.get_col_feat('num_2')
-    assert torch.equal(feat, feat_dict['numerical'][:, 1:2])
->>>>>>> 1f58d352
+    assert torch.equal(feat, feat_dict['numerical'][:, 1:2])