--- conflicted
+++ resolved
@@ -247,7 +247,14 @@
     assert torch.equal(feat, feat_dict['numerical'][:, 1:2])
 
 
-<<<<<<< HEAD
+def test_non_list_col_names_dict():
+    feat_dict = {torch_frame.categorical: torch.randint(0, 3, size=(10, 1))}
+    # Oops, user provided a single column name without wrapping it in a list:
+    col_names_dict = {torch_frame.categorical: 'cat_1'}
+    with pytest.raises(ValueError, match='must be a list of column names'):
+        TensorFrame(feat_dict, col_names_dict)
+
+
 def test_pin_memory(get_fake_tensor_frame):
     def assert_is_pinned(tf: TensorFrame, expected: bool) -> bool:
         for value in tf.feat_dict.values():
@@ -260,12 +267,4 @@
     tf = get_fake_tensor_frame(10)
     assert_is_pinned(tf, expected=False)
     tf = tf.pin_memory()
-    assert_is_pinned(tf, expected=True)
-=======
-def test_non_list_col_names_dict():
-    feat_dict = {torch_frame.categorical: torch.randint(0, 3, size=(10, 1))}
-    # Oops, user provided a single column name without wrapping it in a list:
-    col_names_dict = {torch_frame.categorical: 'cat_1'}
-    with pytest.raises(ValueError, match='must be a list of column names'):
-        TensorFrame(feat_dict, col_names_dict)
->>>>>>> 655730c9
+    assert_is_pinned(tf, expected=True)