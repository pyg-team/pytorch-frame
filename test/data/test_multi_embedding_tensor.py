import random
from typing import List, Optional, Tuple, Union

import pytest
import torch

from torch_frame.data.multi_embedding_tensor import MultiEmbeddingTensor
from torch_frame.testing import withCUDA


def assert_equal(
    tensor_list: List[torch.Tensor],
    met: MultiEmbeddingTensor,
) -> None:
    assert len(tensor_list) == met.num_cols
    assert len(tensor_list[0]) == met.num_rows
    for i in range(met.num_rows):
        for j in range(met.num_cols):
            # Note: tensor_list[j] is a tensor of j-th column of size
            # [num_rows, dim_emb_j]. See the docs for more info.
            assert torch.allclose(tensor_list[j][i], met[i, j])


def row_select(
    tensor_list: List[torch.Tensor],
    index: Union[List[int], slice],
) -> List[torch.Tensor]:
    """Selects rows from a list of column tensors.

    Args:
        tensor_list (list[torch.Tensor]): a list of tensors of size
            [num_rows, dim_emb_j].
        index (Union[List[int], slice]): a list of row indices or a slice to
            apply to each tensor in tensor_list.

    Returns:
        List[torch.Tensor]: new_tensor_list is a list of tensors of size
            [num_rows_indexed, dim_emb_j].
    """
    new_tensor_list = []
    for col_tensor in tensor_list:
        new_col_tensor = col_tensor[index]
        new_tensor_list.append(new_col_tensor)
    return new_tensor_list


def get_fake_multi_embedding_tensor(
    num_rows: int,
    num_cols: int,
    embedding_dim: Optional[int] = None,
    device: Optional[torch.device] = None,
) -> Tuple[MultiEmbeddingTensor, List[torch.Tensor]]:
    tensor_list = []
    for _ in range(num_cols):
        embedding_dim = embedding_dim or random.randint(1, 5)
        tensor = torch.randn((num_rows, embedding_dim), device=device)
        tensor_list.append(tensor)
    return MultiEmbeddingTensor.from_tensor_list(tensor_list), tensor_list


def test_size():
    num_rows = 8
    num_cols = 3
    lengths = torch.tensor([1, 2, 3])
    offset = torch.tensor([0, 1, 3, 6])
    values = torch.rand((num_rows, lengths.sum().item()))
    met = MultiEmbeddingTensor(
        num_rows=num_rows,
        num_cols=num_cols,
        values=values,
        offset=offset,
    )

    assert met.size(0) == num_rows
    assert met.size(1) == num_cols
    with pytest.raises(IndexError, match="not have a fixed length"):
        met.size(2)
    with pytest.raises(IndexError, match="Dimension out of range"):
        met.size(3)

    assert met.shape[0] == num_rows
    assert met.shape[1] == num_cols
    assert met.shape[2] == -1


def test_from_tensor_list():
    num_rows = 2
    num_cols = 3
    tensor_list = [
        torch.tensor([[0, 1, 2], [3, 4, 5]]),
        torch.tensor([[6, 7], [8, 9]]),
        torch.tensor([[10], [11]]),
    ]
    met = MultiEmbeddingTensor.from_tensor_list(tensor_list)
    assert met.num_rows == num_rows
    assert met.num_cols == num_cols
    expected_values = torch.tensor([
        [0, 1, 2, 6, 7, 10],
        [3, 4, 5, 8, 9, 11],
    ])
    assert torch.allclose(met.values, expected_values)
    expected_offset = torch.tensor([0, 3, 5, 6])
    assert torch.allclose(met.offset, expected_offset)
    assert_equal(tensor_list, met)

    # case: empty list
    with pytest.raises(AssertionError):
        MultiEmbeddingTensor.from_tensor_list([])

    # case: list of non-2d tensors
    with pytest.raises(AssertionError):
        MultiEmbeddingTensor.from_tensor_list([torch.rand(1)])

    # case: list of tensors having different num_rows
    with pytest.raises(AssertionError):
        MultiEmbeddingTensor.from_tensor_list(
            [torch.rand(2, 1), torch.rand(3, 1)])

    # case: list of tensors on different devices
    with pytest.raises(AssertionError):
        MultiEmbeddingTensor.from_tensor_list([
            torch.rand(2, 1, device="cpu"),
            torch.rand(2, 1, device="meta"),
        ])


<<<<<<< HEAD
def test_index():
=======
@withCUDA
def test_index(device):
>>>>>>> d20d56cb
    num_rows = 8
    num_cols = 10
    met, tensor_list = get_fake_multi_embedding_tensor(
        num_rows=num_rows,
        num_cols=num_cols,
<<<<<<< HEAD
=======
        device=device,
>>>>>>> d20d56cb
    )

    # Test [i, j] indexing
    for i in range(-num_rows, num_rows):
        for j in range(num_cols):
            tensor = met[i, j]
            assert isinstance(tensor, torch.Tensor)
            assert torch.allclose(tensor_list[j][i], tensor)

    # Test [i] indexing
    for i in range(-num_rows, num_rows):
        met_row = met[i]
<<<<<<< HEAD
=======
        assert isinstance(met_row, MultiEmbeddingTensor)
>>>>>>> d20d56cb
        assert met_row.shape[0] == 1
        assert met_row.shape[1] == num_cols
        for j in range(-num_cols, num_cols):
            tensor = met_row[0, j]
            assert isinstance(tensor, torch.Tensor)
            assert torch.allclose(tensor_list[j][i], tensor)
<<<<<<< HEAD
=======

    # Test [list[int]] indexing
    # Test [Tensor] indexing
    for index in [[4], [2, 2], [-4, 1, 7], [3, -7, 1, 0], []]:
        for index_type in ["list", "tensor"]:
            if index_type == "tensor":
                index = torch.tensor(index, dtype=torch.long)
            met_indexed = met[index]
            assert isinstance(met_indexed, MultiEmbeddingTensor)
            assert met_indexed.shape[0] == len(index)
            assert met_indexed.shape[1] == num_cols
            for i, idx in enumerate(index):
                for j in range(num_cols):
                    assert torch.allclose(
                        tensor_list[j][idx],
                        met_indexed[i, j],
                    )


@withCUDA
def test_index_range(device):
    num_rows = 8
    num_cols = 10
    met, tensor_list = get_fake_multi_embedding_tensor(
        num_rows=num_rows,
        num_cols=num_cols,
        device=device,
    )
    # Test [range] indexing
    for index in [range(2, 6), range(2, 6, 2), range(6, 2, -1)]:
        met_indexed = met[index]
        assert isinstance(met_indexed, MultiEmbeddingTensor)
        assert met_indexed.shape[0] == len(index)
        assert met_indexed.shape[1] == num_cols
        for idx, i in enumerate(index):
            for j in range(num_cols):
                assert torch.allclose(tensor_list[j][i], met_indexed[idx, j])


@withCUDA
def test_index_slice(device):
    num_rows = 8
    num_cols = 10
    met, tensor_list = get_fake_multi_embedding_tensor(
        num_rows=num_rows,
        num_cols=num_cols,
        device=device,
    )
    # Test [slice] indexing
    assert_equal(tensor_list, met[:])
    assert_equal(row_select(tensor_list, slice(None, 3)), met[:3])
    assert_equal(row_select(tensor_list, slice(3, None)), met[3:])
    assert_equal(row_select(tensor_list, slice(3, 5)), met[3:5])
    assert_equal(row_select(tensor_list, slice(-7, 5)), met[-7:5])
    assert_equal(row_select(tensor_list, slice(-7, -1)), met[-7:-1])
    assert_equal(row_select(tensor_list, slice(1, None, 2)), met[1::2])
    empty_met = met[5:3]
    assert empty_met.shape[0] == 0
    assert empty_met.shape[1] == num_cols


@withCUDA
def test_index_slice_slice(device):
    num_rows = 8
    num_cols = 10
    met, tensor_list = get_fake_multi_embedding_tensor(
        num_rows=num_rows,
        num_cols=num_cols,
        device=device,
    )
    # Test [:, slice] indexing
    assert_equal(tensor_list, met[:, :])
    assert_equal(tensor_list[:3], met[:, :3])
    assert_equal(tensor_list[3:], met[:, 3:])
    assert_equal(tensor_list[3:5], met[:, 3:5])
    assert_equal(tensor_list[-7:5], met[:, -7:5])
    assert_equal(tensor_list[-7:-1], met[:, -7:-1])
    assert_equal(tensor_list[1::2], met[:, 1::2])
    empty_met = met[:, 5:3]
    assert empty_met.shape[0] == num_rows
    assert empty_met.shape[1] == 0


@withCUDA
def test_index_slice_list(device):
    num_rows = 8
    num_cols = 10
    met, tensor_list = get_fake_multi_embedding_tensor(
        num_rows=num_rows,
        num_cols=num_cols,
        device=device,
    )
    # Test [:, list] indexing
    # Test [:, Tensor] indexing
    for index in [[4], [2, 2], [-4, 1, 9], [3, -9, 1, 0], []]:
        for index_type in ["list", "tensor"]:
            if index_type == "tensor":
                index = torch.tensor(index, dtype=torch.long)
            met_indexed = met[:, index]
            assert isinstance(met_indexed, MultiEmbeddingTensor)
            assert met_indexed.shape[0] == num_rows
            assert met_indexed.shape[1] == len(index)
            for i in range(num_rows):
                for j, idx in enumerate(index):
                    assert torch.allclose(
                        tensor_list[idx][i],
                        met_indexed[i, j],
                    )


@withCUDA
def test_index_slice_range(device):
    num_rows = 8
    num_cols = 10
    met, tensor_list = get_fake_multi_embedding_tensor(
        num_rows=num_rows,
        num_cols=num_cols,
        device=device,
    )
    # Test [:, range] indexing
    for index in [range(2, 6), range(2, 6, 2), range(6, 2, -1)]:
        met_indexed = met[:, index]
        assert isinstance(met_indexed, MultiEmbeddingTensor)
        assert met_indexed.shape[0] == num_rows
        assert met_indexed.shape[1] == len(index)
        for j, idx in enumerate(index):
            for i in range(num_rows):
                assert torch.allclose(
                    tensor_list[idx][i],
                    met_indexed[i, j],
                )


@withCUDA
def test_narrow(device):
    num_rows = 8
    num_cols = 10
    met, tensor_list = get_fake_multi_embedding_tensor(
        num_rows=num_rows,
        num_cols=num_cols,
        device=device,
    )
    assert_equal(tensor_list[2:2 + 4], met.narrow(1, 2, 4))
    assert_equal(row_select(tensor_list, slice(2, 2 + 4)), met.narrow(0, 2, 4))
    empty_met = met.narrow(0, 2, 0)
    assert empty_met.shape[0] == 0
    assert empty_met.shape[1] == num_cols
    empty_met = met.narrow(1, 2, 0)
    assert empty_met.shape[0] == num_rows
    assert empty_met.shape[1] == 0
>>>>>>> d20d56cb


def test_clone():
    met, _ = get_fake_multi_embedding_tensor(
        num_rows=2,
        num_cols=3,
    )
    met_clone = met.clone()
    met.values[0, 0] = 12345.
    assert met_clone.values[0, 0] != 12345.
    met.offset[0] = -1
    assert met_clone.offset[0] != -1


def test_cat():
    # case: dim=0
    tensor_list1 = [
        torch.tensor([[0, 1, 2], [6, 7, 8]]),
        torch.tensor([[3, 4], [9, 10]]),
        torch.tensor([[5], [11]]),
    ]
    met1 = MultiEmbeddingTensor.from_tensor_list(tensor_list1)
    tensor_list2 = [
        torch.tensor([[12, 13, 14]]),
        torch.tensor([[15, 16]]),
        torch.tensor([[17]]),
    ]
    met2 = MultiEmbeddingTensor.from_tensor_list(tensor_list2)
    for xs in [[met1, met2], (met1, met2)]:
        met_cat = MultiEmbeddingTensor.cat(xs, dim=0)
        assert met_cat.num_rows == met1.num_rows + met2.num_rows
        assert met_cat.num_cols == met1.num_cols == met2.num_cols
        expected_values = torch.tensor([
            [0, 1, 2, 3, 4, 5],
            [6, 7, 8, 9, 10, 11],
            [12, 13, 14, 15, 16, 17],
        ])
        assert torch.allclose(met_cat.values, expected_values)
        assert torch.allclose(met_cat.offset, met1.offset)
        assert torch.allclose(met_cat.offset, met2.offset)

        met_cat = MultiEmbeddingTensor.cat((met1, met2), dim=0)
        assert met_cat.num_rows == met1.num_rows + met2.num_rows
        assert met_cat.num_cols == met1.num_cols == met2.num_cols
        expected_values = torch.tensor([
            [0, 1, 2, 3, 4, 5],
            [6, 7, 8, 9, 10, 11],
            [12, 13, 14, 15, 16, 17],
        ])
        assert torch.allclose(met_cat.values, expected_values)
        assert torch.allclose(met_cat.offset, met1.offset)
        assert torch.allclose(met_cat.offset, met2.offset)

    # case: dim=0 with different num_cols should raise error
    met1, _ = get_fake_multi_embedding_tensor(
        num_rows=2,
        num_cols=3,
        embedding_dim=1,
    )
    met2, _ = get_fake_multi_embedding_tensor(
        num_rows=2,
        num_cols=4,
        embedding_dim=1,
    )
    with pytest.raises(RuntimeError, match="num_cols must be the same"):
        MultiEmbeddingTensor.cat([met1, met2], dim=0)

    # case: dim=1
    tensor_list1 = [
        torch.tensor([[0, 1, 2], [10, 11, 12]]),
        torch.tensor([[3, 4], [13, 14]]),
        torch.tensor([[5], [15]]),
    ]
    met1 = MultiEmbeddingTensor.from_tensor_list(tensor_list1)
    tensor_list2 = [
        torch.tensor([[6, 7, 8, 9], [16, 17, 18, 19]]),
    ]
    met2 = MultiEmbeddingTensor.from_tensor_list(tensor_list2)
    for xs in [[met1, met2], (met1, met2)]:
        met_cat = MultiEmbeddingTensor.cat(xs, dim=1)
        assert met_cat.num_rows == met1.num_rows
        assert met_cat.num_rows == met2.num_rows
        assert met_cat.num_cols == met1.num_cols + met2.num_cols
        expected_values = torch.tensor([
            [0, 1, 2, 3, 4, 5, 6, 7, 8, 9],
            [10, 11, 12, 13, 14, 15, 16, 17, 18, 19],
        ])
        assert torch.allclose(met_cat.values, expected_values)
        expected_offset = torch.tensor([0, 3, 5, 6, 10])
        assert torch.allclose(met_cat.offset, expected_offset)

    # case: dim=1 with different num_cols should raise error
    met1, _ = get_fake_multi_embedding_tensor(
        num_rows=2,
        num_cols=3,
        embedding_dim=1,
    )
    met2, _ = get_fake_multi_embedding_tensor(
        num_rows=3,
        num_cols=3,
        embedding_dim=1,
    )
    with pytest.raises(RuntimeError, match="num_rows must be the same"):
        MultiEmbeddingTensor.cat([met1, met2], dim=1)

    # case: different devices should raise error
    met, _ = get_fake_multi_embedding_tensor(
        num_rows=2,
        num_cols=3,
    )
    with pytest.raises(AssertionError):
        MultiEmbeddingTensor.cat([met.to("cpu"), met.to("meta")], dim=0)

    # case: list of non-MultiEmbeddingTensor should raise error
    with pytest.raises(AssertionError):
        MultiEmbeddingTensor.cat([object()], dim=0)

    # case: empty list should raise error
    with pytest.raises(RuntimeError, match="Cannot concatenate"):
        MultiEmbeddingTensor.cat([], dim=0)

    # case: unsupported dim should raise error
    met, _ = get_fake_multi_embedding_tensor(
        num_rows=2,
        num_cols=3,
    )
    with pytest.raises(IndexError, match="Dimension out of range"):
        MultiEmbeddingTensor.cat([met], dim=3)<|MERGE_RESOLUTION|>--- conflicted
+++ resolved
@@ -124,21 +124,14 @@
         ])
 
 
-<<<<<<< HEAD
-def test_index():
-=======
 @withCUDA
 def test_index(device):
->>>>>>> d20d56cb
-    num_rows = 8
-    num_cols = 10
-    met, tensor_list = get_fake_multi_embedding_tensor(
-        num_rows=num_rows,
-        num_cols=num_cols,
-<<<<<<< HEAD
-=======
-        device=device,
->>>>>>> d20d56cb
+    num_rows = 8
+    num_cols = 10
+    met, tensor_list = get_fake_multi_embedding_tensor(
+        num_rows=num_rows,
+        num_cols=num_cols,
+        device=device,
     )
 
     # Test [i, j] indexing
@@ -151,18 +144,13 @@
     # Test [i] indexing
     for i in range(-num_rows, num_rows):
         met_row = met[i]
-<<<<<<< HEAD
-=======
         assert isinstance(met_row, MultiEmbeddingTensor)
->>>>>>> d20d56cb
         assert met_row.shape[0] == 1
         assert met_row.shape[1] == num_cols
         for j in range(-num_cols, num_cols):
             tensor = met_row[0, j]
             assert isinstance(tensor, torch.Tensor)
             assert torch.allclose(tensor_list[j][i], tensor)
-<<<<<<< HEAD
-=======
 
     # Test [list[int]] indexing
     # Test [Tensor] indexing
@@ -313,7 +301,6 @@
     empty_met = met.narrow(1, 2, 0)
     assert empty_met.shape[0] == num_rows
     assert empty_met.shape[1] == 0
->>>>>>> d20d56cb
 
 
 def test_clone():
