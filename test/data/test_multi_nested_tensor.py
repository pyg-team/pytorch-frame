import random
from typing import List

import pytest
import torch
from torch import Tensor

from torch_frame.data import MultiNestedTensor


def assert_equal(tensor_mat: List[List[Tensor]],
                 multi_nested_tensor: MultiNestedTensor):
    assert len(tensor_mat) == multi_nested_tensor.shape[0]
    assert len(tensor_mat[0]) == multi_nested_tensor.shape[1]
    for i in range(multi_nested_tensor.shape[0]):
        for j in range(multi_nested_tensor.shape[1]):
            tensor = multi_nested_tensor[i, j]
            assert torch.allclose(tensor_mat[i][j], tensor)


def test_multi_nested_tensor_basic():
    num_rows = 8
    num_cols = 10
    max_value = 100
    tensor_mat = []
    for _ in range(num_rows):
        tensor_list = []
        for _ in range(num_cols):
            length = random.randint(0, 10)
            tensor_list.append(torch.randint(0, max_value, size=(length, )))
        tensor_mat.append(tensor_list)

    multi_nested_tensor = MultiNestedTensor.from_tensor_mat(tensor_mat)
    assert str(multi_nested_tensor
<<<<<<< HEAD
               ) == "MultiNestedTensor(num_rows=8, num_cols=10, device=cpu)"
    assert multi_nested_tensor.shape[0] == num_rows
    assert multi_nested_tensor.shape[1] == num_cols
=======
               ) == "MultiNestedTensor(num_rows=8, num_cols=10, device='cpu')"

    # Test sizes
    assert multi_nested_tensor.num_rows == num_rows
    assert multi_nested_tensor.size(0) == num_rows
    assert multi_nested_tensor.num_cols == num_cols
    assert multi_nested_tensor.size(1) == num_cols
    with pytest.raises(ValueError, match="not have a fixed length"):
        multi_nested_tensor.size(2)
    with pytest.raises(IndexError, match="Dimension out of range"):
        multi_nested_tensor.size(3)
>>>>>>> 1ea2767c

    # Test multi_nested_tensor[i, j] indexing
    for i in range(-num_rows, num_rows):
        for j in range(num_cols):
            tensor = multi_nested_tensor[i, j]
            assert isinstance(tensor, torch.Tensor)
            assert torch.allclose(tensor_mat[i][j], tensor)

    # Test multi_nested_tensor[i] indexing
    for i in range(-num_rows, num_rows):
        multi_nested_tensor_row = multi_nested_tensor[i]
        assert multi_nested_tensor_row.shape[0] == 1
        assert multi_nested_tensor_row.shape[1] == num_cols
        for j in range(-num_cols, num_cols):
            tensor = multi_nested_tensor_row[0, j]
            assert isinstance(tensor, torch.Tensor)
            assert torch.allclose(tensor_mat[i][j], tensor)

    # Test row slicing
    assert_equal(tensor_mat, multi_nested_tensor[:])
    assert_equal(tensor_mat[:3], multi_nested_tensor[:3])
    assert_equal(tensor_mat[3:], multi_nested_tensor[3:])
    assert_equal(tensor_mat[3:5], multi_nested_tensor[3:5])
    assert_equal(tensor_mat[-7:5], multi_nested_tensor[-7:5])
    assert_equal(tensor_mat[-7:-1], multi_nested_tensor[-7:-1])
    assert_equal(tensor_mat[1::2], multi_nested_tensor[1::2])
    empty_multi_nested_tensor = multi_nested_tensor[5:3]
    assert empty_multi_nested_tensor.shape[0] == 0
    assert empty_multi_nested_tensor.shape[1] == num_cols

    # Test multi_nested_tensor[List[int]] indexing
    for index in [[4], [2, 2], [-4, 1, 7], [3, -7, 1, 0]]:
        multi_nested_tensor_indexed = multi_nested_tensor[index]
        assert multi_nested_tensor_indexed.shape[0] == len(index)
        assert multi_nested_tensor_indexed.shape[1] == num_cols
        for i, idx in enumerate(index):
            for j in range(num_cols):
                tensor = multi_nested_tensor_indexed[i, j]
                assert torch.allclose(tensor_mat[idx][j], tensor)

    # Test multi_nested_tensor[:, i] indexing
    for j in range(-num_cols, num_cols):
        multi_nested_tensor_col = multi_nested_tensor[:, j]
        assert multi_nested_tensor_col.shape[0] == num_rows
        assert multi_nested_tensor_col.shape[1] == 1
        for i in range(-num_rows, num_rows):
            tensor = multi_nested_tensor_col[i, 0]
            assert isinstance(tensor, torch.Tensor)
            assert torch.allclose(tensor_mat[i][j], tensor)

    # Test column List[int] indexing
    with pytest.raises(NotImplementedError):
        # TODO: Add proper test once implemented
        multi_nested_tensor[:, [2, 4, 6]]

    # Test column slicing
    with pytest.raises(NotImplementedError):
        # TODO: Add proper test once implemented
        multi_nested_tensor[:, 4:8]
    cloned_multi_nested_tensor = multi_nested_tensor.clone()

    multi_nested_tensor.values[0] = max_value + 1.0
    assert cloned_multi_nested_tensor.values[0] != max_value + 1.0
    multi_nested_tensor.offset[0] = -1
    assert cloned_multi_nested_tensor.values[0] != -1


def test_multi_nested_tensor_different_num_rows():
    tensor_mat = [
        [torch.tensor([1, 2, 3]),
         torch.tensor([4, 5])],
        [torch.tensor([6, 7]),
         torch.tensor([8, 9, 10]),
         torch.tensor([11])],
    ]

    with pytest.raises(
            RuntimeError,
            match="The length of each row must be the same",
    ):
        MultiNestedTensor.from_tensor_mat(tensor_mat)<|MERGE_RESOLUTION|>--- conflicted
+++ resolved
@@ -32,23 +32,17 @@
 
     multi_nested_tensor = MultiNestedTensor.from_tensor_mat(tensor_mat)
     assert str(multi_nested_tensor
-<<<<<<< HEAD
                ) == "MultiNestedTensor(num_rows=8, num_cols=10, device=cpu)"
-    assert multi_nested_tensor.shape[0] == num_rows
-    assert multi_nested_tensor.shape[1] == num_cols
-=======
-               ) == "MultiNestedTensor(num_rows=8, num_cols=10, device='cpu')"
 
     # Test sizes
-    assert multi_nested_tensor.num_rows == num_rows
+    assert multi_nested_tensor.shape[0] == num_rows
     assert multi_nested_tensor.size(0) == num_rows
-    assert multi_nested_tensor.num_cols == num_cols
+    assert multi_nested_tensor.shape[1] == num_cols
     assert multi_nested_tensor.size(1) == num_cols
     with pytest.raises(ValueError, match="not have a fixed length"):
         multi_nested_tensor.size(2)
     with pytest.raises(IndexError, match="Dimension out of range"):
         multi_nested_tensor.size(3)
->>>>>>> 1ea2767c
 
     # Test multi_nested_tensor[i, j] indexing
     for i in range(-num_rows, num_rows):
