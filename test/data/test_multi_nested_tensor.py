import random
from typing import List

import pytest
import torch
from torch import Tensor

from torch_frame.data import MultiNestedTensor


def assert_equal(tensor_mat: List[List[Tensor]],
                 multi_nested_tensor: MultiNestedTensor):
    assert len(tensor_mat) == multi_nested_tensor.shape[0]
    assert len(tensor_mat[0]) == multi_nested_tensor.shape[1]
    for i in range(multi_nested_tensor.shape[0]):
        for j in range(multi_nested_tensor.shape[1]):
            tensor = multi_nested_tensor[i, j]
            assert torch.allclose(tensor_mat[i][j], tensor)


def test_multi_nested_tensor_basic():
    num_rows = 8
    num_cols = 10
    max_value = 100
    tensor_mat = []
    for _ in range(num_rows):
        tensor_list = []
        for _ in range(num_cols):
            length = random.randint(0, 10)
            tensor_list.append(torch.randint(0, max_value, size=(length, )))
        tensor_mat.append(tensor_list)

    multi_nested_tensor = MultiNestedTensor.from_tensor_mat(tensor_mat)
    assert str(multi_nested_tensor
               ) == "MultiNestedTensor(num_rows=8, num_cols=10, device=cpu)"
    assert multi_nested_tensor.shape[0] == num_rows
    assert multi_nested_tensor.shape[1] == num_cols

    # Test multi_nested_tensor[i, j] indexing
    for i in range(-num_rows, num_rows):
        for j in range(num_cols):
            tensor = multi_nested_tensor[i, j]
            assert isinstance(tensor, torch.Tensor)
            assert torch.allclose(tensor_mat[i][j], tensor)

    # Test multi_nested_tensor[i] indexing
    for i in range(-num_rows, num_rows):
        multi_nested_tensor_row = multi_nested_tensor[i]
        assert multi_nested_tensor_row.shape[0] == 1
        assert multi_nested_tensor_row.shape[1] == num_cols
        for j in range(-num_cols, num_cols):
            tensor = multi_nested_tensor_row[0, j]
            assert isinstance(tensor, torch.Tensor)
            assert torch.allclose(tensor_mat[i][j], tensor)

    # Test row slicing
    assert_equal(tensor_mat, multi_nested_tensor[:])
    assert_equal(tensor_mat[:3], multi_nested_tensor[:3])
    assert_equal(tensor_mat[3:], multi_nested_tensor[3:])
    assert_equal(tensor_mat[3:5], multi_nested_tensor[3:5])
    assert_equal(tensor_mat[-7:5], multi_nested_tensor[-7:5])
    assert_equal(tensor_mat[-7:-1], multi_nested_tensor[-7:-1])
    assert_equal(tensor_mat[1::2], multi_nested_tensor[1::2])
    empty_multi_nested_tensor = multi_nested_tensor[5:3]
    assert empty_multi_nested_tensor.shape[0] == 0
    assert empty_multi_nested_tensor.shape[1] == num_cols

    # Test multi_nested_tensor[List[int]] indexing
    for index in [[4], [2, 2], [-4, 1, 7], [3, -7, 1, 0]]:
        multi_nested_tensor_indexed = multi_nested_tensor[index]
        assert multi_nested_tensor_indexed.shape[0] == len(index)
        assert multi_nested_tensor_indexed.shape[1] == num_cols
        for i, idx in enumerate(index):
            for j in range(num_cols):
                tensor = multi_nested_tensor_indexed[i, j]
                assert torch.allclose(tensor_mat[idx][j], tensor)

<<<<<<< HEAD
    # Test multi_nested_tensor[:, i] indexing
    for j in range(-num_cols, num_cols):
        multi_nested_tensor_col = multi_nested_tensor[:, j]
        assert multi_nested_tensor_col.shape[0] == num_rows
        assert multi_nested_tensor_col.shape[1] == 1
        for i in range(-num_rows, num_rows):
            tensor = multi_nested_tensor_col[i, 0]
            assert isinstance(tensor, torch.Tensor)
            assert torch.allclose(tensor_mat[i][j], tensor)

    # Test column List[int] indexing
    with pytest.raises(NotImplementedError):
        # TODO: Add proper test once implemented
        multi_nested_tensor[:, [2, 4, 6]]

    # Test column slicing
    with pytest.raises(NotImplementedError):
        # TODO: Add proper test once implemented
        multi_nested_tensor[:, 4:8]
=======
    cloned_multi_nested_tensor = multi_nested_tensor.clone()

    multi_nested_tensor.values[0] = max_value + 1.0
    assert cloned_multi_nested_tensor.values[0] != max_value + 1.0
    multi_nested_tensor.offset[0] = -1
    assert cloned_multi_nested_tensor.values[0] != -1
>>>>>>> 3280aa56
<|MERGE_RESOLUTION|>--- conflicted
+++ resolved
@@ -75,7 +75,6 @@
                 tensor = multi_nested_tensor_indexed[i, j]
                 assert torch.allclose(tensor_mat[idx][j], tensor)
 
-<<<<<<< HEAD
     # Test multi_nested_tensor[:, i] indexing
     for j in range(-num_cols, num_cols):
         multi_nested_tensor_col = multi_nested_tensor[:, j]
@@ -95,11 +94,9 @@
     with pytest.raises(NotImplementedError):
         # TODO: Add proper test once implemented
         multi_nested_tensor[:, 4:8]
-=======
     cloned_multi_nested_tensor = multi_nested_tensor.clone()
 
     multi_nested_tensor.values[0] = max_value + 1.0
     assert cloned_multi_nested_tensor.values[0] != max_value + 1.0
     multi_nested_tensor.offset[0] = -1
-    assert cloned_multi_nested_tensor.values[0] != -1
->>>>>>> 3280aa56
+    assert cloned_multi_nested_tensor.values[0] != -1