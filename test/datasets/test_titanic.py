import torch

import torch_frame
from torch_frame.data.stats import StatType
from torch_frame.datasets import Titanic


def test_titanic(tmp_path):
    dataset = Titanic(tmp_path)
    assert str(dataset) == 'Titanic()'
    assert len(dataset) == 891
    assert dataset.feat_cols == [
        'Pclass', 'Sex', 'Age', 'SibSp', 'Parch', 'Fare', 'Embarked'
    ]

    dataset = dataset.materialize()

    tensor_frame = dataset.tensor_frame
    assert len(tensor_frame.x_dict) == 2
    assert tensor_frame.x_dict[torch_frame.numerical].dtype == torch.float
    assert tensor_frame.x_dict[torch_frame.numerical].size() == (891, 4)
    assert tensor_frame.x_dict[torch_frame.categorical].dtype == torch.long
    assert tensor_frame.x_dict[torch_frame.categorical].size() == (891, 3)
    assert tensor_frame.col_names_dict == {
        torch_frame.categorical: ['Pclass', 'Sex', 'Embarked'],
        torch_frame.numerical: ['Age', 'SibSp', 'Parch', 'Fare'],
    }
    assert tensor_frame.y.size() == (891, )
    assert tensor_frame.y.min() == 0 and tensor_frame.y.max() == 1

    col_stats = dataset.col_stats
    assert len(col_stats) == 8
<<<<<<< HEAD
    assert StatType.CATEGORY_COUNTS in col_stats['Survived']
    assert StatType.CATEGORY_COUNTS in col_stats['Pclass']
    assert StatType.CATEGORY_COUNTS in col_stats['Sex']
    assert StatType.CATEGORY_COUNTS in col_stats['Embarked']
=======
    assert StatType.COUNT in col_stats['Survived']
    assert StatType.COUNT in col_stats['Pclass']
    assert StatType.COUNT in col_stats['Sex']
    assert StatType.COUNT in col_stats['Embarked']
>>>>>>> af6cea8f
    assert StatType.MEAN and StatType.STD in col_stats['Age']
    assert StatType.MEAN and StatType.STD in col_stats['SibSp']
    assert StatType.MEAN and StatType.STD in col_stats['Parch']
    assert StatType.MEAN and StatType.STD in col_stats['Fare']<|MERGE_RESOLUTION|>--- conflicted
+++ resolved
@@ -30,17 +30,10 @@
 
     col_stats = dataset.col_stats
     assert len(col_stats) == 8
-<<<<<<< HEAD
-    assert StatType.CATEGORY_COUNTS in col_stats['Survived']
-    assert StatType.CATEGORY_COUNTS in col_stats['Pclass']
-    assert StatType.CATEGORY_COUNTS in col_stats['Sex']
-    assert StatType.CATEGORY_COUNTS in col_stats['Embarked']
-=======
     assert StatType.COUNT in col_stats['Survived']
     assert StatType.COUNT in col_stats['Pclass']
     assert StatType.COUNT in col_stats['Sex']
     assert StatType.COUNT in col_stats['Embarked']
->>>>>>> af6cea8f
     assert StatType.MEAN and StatType.STD in col_stats['Age']
     assert StatType.MEAN and StatType.STD in col_stats['SibSp']
     assert StatType.MEAN and StatType.STD in col_stats['Parch']
