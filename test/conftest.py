--- conflicted
+++ resolved
@@ -11,19 +11,7 @@
 
 @pytest.fixture()
 def get_fake_tensor_frame() -> Callable:
-<<<<<<< HEAD
     def _get_fake_tensor_frame(num_rows: int) -> TensorFrame:
-=======
-    def _get_fake_tensor_frame(
-            num_rows: int, with_text_embedded: bool = False,
-            with_text_tokenized: bool = False) -> TensorFrame:
-
-        feat_dict = {
-            torch_frame.categorical: torch.randint(0, 3, size=(num_rows, 3)),
-            torch_frame.numerical: torch.randn(size=(num_rows, 2)),
-        }
-
->>>>>>> b6d52314
         col_names_dict = {
             torch_frame.categorical: ['cat_1', 'cat_2', 'cat_3'],
             torch_frame.numerical: ['num_1', 'num_2'],
@@ -72,30 +60,6 @@
             ] for _ in range(num_rows)]),
         }
 
-        if with_text_embedded:
-            feat_dict[torch_frame.text_embedded] = torch.randn(size=(num_rows,
-                                                                     2, 10))
-            col_names_dict[torch_frame.text_embedded] = [
-                'text_embedded_1', 'text_embedded_2'
-            ]
-
-        if with_text_tokenized:
-            tokenized_list = []
-            for _ in range(num_rows):
-                num_tokens = int(torch.randint(3, 5, size=()))
-                tokenized_list.append([
-                    torch.randint(0, 3, size=(num_tokens, )),
-                    torch.randint(0, 3, size=(num_tokens, ))
-                ])
-            input_ids = MultiNestedTensor.from_tensor_mat(tokenized_list)
-            feat_dict[torch_frame.text_tokenized] = {}
-            feat_dict[torch_frame.text_tokenized]['input_ids'] = input_ids
-            feat_dict[
-                torch_frame.text_tokenized]['input_ids_2'] = input_ids.clone()
-            col_names_dict[torch_frame.text_tokenized] = [
-                'text_tokenized_1', 'text_tokenized_2'
-            ]
-
         y = torch.randn(num_rows)
 
         return TensorFrame(
