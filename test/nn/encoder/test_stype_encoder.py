import pytest
import torch
from torch.nn import ReLU

import torch_frame
from torch_frame import NAStrategy, stype
from torch_frame.data.dataset import Dataset
from torch_frame.data.stats import StatType
from torch_frame.datasets import FakeDataset
from torch_frame.nn import (
    EmbeddingEncoder,
    ExcelFormerEncoder,
    LinearBucketEncoder,
    LinearEncoder,
    LinearPeriodicEncoder,
<<<<<<< HEAD
    StackEncoder,
=======
    TextEmbedder,
>>>>>>> e8449158
)


@pytest.mark.parametrize('encoder_cls_kwargs', [(EmbeddingEncoder, {})])
def test_categorical_feature_encoder(encoder_cls_kwargs):
    dataset: Dataset = FakeDataset(num_rows=10, with_nan=False)
    dataset.materialize()
    tensor_frame = dataset.tensor_frame
    stats_list = [
        dataset.col_stats[col_name]
        for col_name in tensor_frame.col_names_dict[stype.categorical]
    ]
    encoder = encoder_cls_kwargs[0](8, stats_list=stats_list,
                                    stype=stype.categorical,
                                    **encoder_cls_kwargs[1])
    x_cat = tensor_frame.x_dict[stype.categorical]
    x = encoder(x_cat)
    assert x.shape == (x_cat.size(0), x_cat.size(1), 8)

    # Perturb the first column
    num_categories = len(stats_list[0][StatType.COUNT])
    x_cat[:, 0] = (x_cat[:, 0] + 1) % num_categories
    x_perturbed = encoder(x_cat)
    # Make sure other column embeddings are unchanged
    assert (x_perturbed[:, 1:, :] == x[:, 1:, :]).all()


@pytest.mark.parametrize('encoder_cls_kwargs', [
    (LinearEncoder, {}),
    (LinearEncoder, {
        'post_module': ReLU(),
    }),
    (LinearBucketEncoder, {}),
    (LinearBucketEncoder, {
        'post_module': ReLU()
    }),
    (LinearEncoder, {
        'post_module': ReLU()
    }),
    (LinearPeriodicEncoder, {
        'n_bins': 4
    }),
    (LinearPeriodicEncoder, {
        'n_bins': 4,
        'post_module': ReLU(),
    }),
    (ExcelFormerEncoder, {
        'post_module': ReLU(),
    }),
    (StackEncoder, {}),
])
def test_numerical_feature_encoder(encoder_cls_kwargs):
    dataset: Dataset = FakeDataset(num_rows=10, with_nan=False)
    dataset.materialize()
    tensor_frame = dataset.tensor_frame

    stats_list = [
        dataset.col_stats[col_name]
        for col_name in tensor_frame.col_names_dict[stype.numerical]
    ]
    encoder = encoder_cls_kwargs[0](8, stats_list=stats_list,
                                    stype=stype.numerical,
                                    **encoder_cls_kwargs[1])
    x_num = tensor_frame.x_dict[stype.numerical]
    x = encoder(x_num)
    assert x.shape == (x_num.size(0), x_num.size(1), 8)
    if 'post_module' in encoder_cls_kwargs[1]:
        assert encoder.post_module is not None
    else:
        assert encoder.post_module is None

    # Perturb the first column
    x_num[:, 0] = x_num[:, 0] + 10.
    x_perturbed = encoder(x_num)
    # Make sure other column embeddings are unchanged
    assert (x_perturbed[:, 1:, :] == x[:, 1:, :]).all()


@pytest.mark.parametrize('encoder_cls_kwargs', [
    (EmbeddingEncoder, {
        'na_strategy': NAStrategy.MOST_FREQUENT,
    }),
])
def test_categorical_feature_encoder_with_nan(encoder_cls_kwargs):
    dataset: Dataset = FakeDataset(num_rows=10, with_nan=True)
    dataset.materialize()
    tensor_frame = dataset.tensor_frame
    stats_list = [
        dataset.col_stats[col_name]
        for col_name in tensor_frame.col_names_dict[stype.categorical]
    ]

    encoder = encoder_cls_kwargs[0](8, stats_list=stats_list,
                                    stype=stype.categorical,
                                    **encoder_cls_kwargs[1])
    x_cat = tensor_frame.x_dict[stype.categorical]
    isnan_mask = x_cat == -1
    x = encoder(x_cat)
    assert x.shape == (x_cat.size(0), x_cat.size(1), 8)
    # Make sure there's no NaNs in x
    assert (~torch.isnan(x)).all()
    # Make sure original data is not modified
    assert (x_cat[isnan_mask] == -1).all()


@pytest.mark.parametrize('encoder_cls_kwargs', [
    (LinearEncoder, {
        'na_strategy': NAStrategy.ZEROS,
    }),
    (LinearEncoder, {
        'na_strategy': NAStrategy.MEAN,
    }),
])
def test_numerical_feature_encoder_with_nan(encoder_cls_kwargs):
    dataset: Dataset = FakeDataset(num_rows=10, with_nan=True)
    dataset.materialize()
    tensor_frame = dataset.tensor_frame
    stats_list = [
        dataset.col_stats[col_name]
        for col_name in tensor_frame.col_names_dict[stype.numerical]
    ]
    encoder = encoder_cls_kwargs[0](8, stats_list=stats_list,
                                    stype=stype.numerical,
                                    **encoder_cls_kwargs[1])
    x_num = tensor_frame.x_dict[stype.numerical]
    isnan_mask = x_num.isnan()
    x = encoder(x_num)
    assert x.shape == (x_num.size(0), x_num.size(1), 8)
    # Make sure there's no NaNs in x
    assert (~torch.isnan(x)).all()
    # Make sure original data is not modified
    assert x_num[isnan_mask].isnan().all()


def test_text_embedding_encoder(get_fake_text_embedder):
    num_rows = 10
    in_channels = 10
    out_channels = 5
    dataset = FakeDataset(
        num_rows=num_rows,
        stypes=[
            torch_frame.numerical,
            torch_frame.categorical,
            torch_frame.text_embedded,
        ],
        text_embedder=get_fake_text_embedder,
    )
    dataset.materialize()
    tensor_frame = dataset.tensor_frame
    stats_list = [
        dataset.col_stats[col_name]
        for col_name in tensor_frame.col_names_dict[stype.text_embedded]
    ]
    encoder = TextEmbedder(out_channels=5, stats_list=stats_list,
                           stype=stype.text_embedded, in_channels=in_channels)
    x_text = tensor_frame.x_dict[stype.text_embedded]
    x = encoder(x_text)
    assert x.shape == (num_rows, 2, out_channels)<|MERGE_RESOLUTION|>--- conflicted
+++ resolved
@@ -13,11 +13,8 @@
     LinearBucketEncoder,
     LinearEncoder,
     LinearPeriodicEncoder,
-<<<<<<< HEAD
     StackEncoder,
-=======
     TextEmbedder,
->>>>>>> e8449158
 )
 
 
