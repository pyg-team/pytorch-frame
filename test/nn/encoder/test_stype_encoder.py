--- conflicted
+++ resolved
@@ -15,11 +15,7 @@
     LinearEmbeddingEncoder,
     LinearEncoder,
     LinearPeriodicEncoder,
-<<<<<<< HEAD
-=======
     StackEncoder,
-    TextEmbedder,
->>>>>>> b3772dbd
 )
 from torch_frame.testing.text_embedder import HashTextEmbedder
 
