--- conflicted
+++ resolved
@@ -25,19 +25,11 @@
 **[Documentation](https://pyg-team-pytorch-frame.readthedocs-hosted.com)**
 
 PyTorch Frame is a deep learning extension for [PyTorch](https://pytorch.org/), designed for heterogeneous tabular data with different column types, including numerical, categorical, time, text, and images. It offers a modular framework for implementing existing and future methods. The library features methods from state-of-the-art models, user-friendly mini-batch loaders, benchmark datasets, and interfaces for custom data integration.
-<<<<<<< HEAD
 
 PyTorch Frame democratizes deep learning research for tabular data, catering to both novices and experts alike. Our goals are:
 
 1. **Facilitate Deep Learning for Tabular Data:** Historically, tree-based models (e.g., XGBoost) excelled at tabular learning but had notable limitations, such as integration difficulties with downstream models such as GNNs, and handling complex column types (e.g., text, sequences, images). Deep tabular models are promising to resolve the limitations.
 
-=======
-
-PyTorch Frame democratizes deep learning research for tabular data, catering to both novices and experts alike. Our goals are:
-
-1. **Facilitate Deep Learning for Tabular Data:** Historically, tree-based models (e.g., XGBoost) excelled at tabular learning but had notable limitations, such as integration difficulties with downstream models such as GNNs, and handling complex column types (e.g., text, sequences, images). Deep tabular models are promising to resolve the limitations.
-
->>>>>>> ada19c20
 2. **Expand Functionalities and Model Architectures:** We are enhancing PyTorch Frame to handle diverse column types, like time images, language, and sequences, and integrate cutting-edge technologies like large language models.
 
 * [Library Highlights](#library-highlights)
@@ -207,11 +199,7 @@
 
 The following chart shows the performance of various deep learning models on small regression datasets, where the row represents the model names and the column represents dataset indices (we have 13 datasets here). For more results on classification and larger datasets, please check the [benchmark documentation](https://github.com/pyg-team/pytorch-frame/blob/master/benchmark).
 
-<<<<<<< HEAD
 |                     | dataset_0               | dataset_1               | dataset_2               | dataset_3               | dataset_4               | dataset_5               | dataset_6               | dataset_7               | dataset_8               | dataset_9               | dataset_10              | dataset_11              | dataset_12              |
-=======
-|                     | 0               | 1               | 2               | 3               | 4               | 5               | 6               | 7               | 8               | 9               | 10              | 11              | 12              |
->>>>>>> ada19c20
 |:--------------------|:----------------|:----------------|:----------------|:----------------|:----------------|:----------------|:----------------|:----------------|:----------------|:----------------|:----------------|:----------------|:----------------|
 | XGBoost             | **0.247±0.000** | 0.077±0.000     | 0.167±0.000     | 1.119±0.000     | 0.328±0.000     | 1.024±0.000     | **0.292±0.000** | 0.606±0.000     | **0.876±0.000** | 0.023±0.000     | **0.697±0.000** | **0.865±0.000** | 0.435±0.000     |
 | CatBoost            | 0.265±0.000     | 0.062±0.000     | 0.128±0.000     | 0.336±0.000     | 0.346±0.000     | 0.443±0.000     | 0.375±0.000     | **0.273±0.000** | 0.881±0.000     | 0.040±0.000     | 0.756±0.000     | 0.876±0.000     | 0.439±0.000     |
