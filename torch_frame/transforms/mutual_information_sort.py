--- conflicted
+++ resolved
@@ -12,18 +12,10 @@
     r"""Sorts the numerical features of input :obj:`TensorFrame` based
         on mutual information.
 
-<<<<<<< HEAD
-        Args:
-            tf_train (TensorFrame): Input :obj:`TensorFrame` containing the
-                training data.
-            task_type (TaskType): The task type.
-=======
     Args:
         tf_train (TensorFrame): Input :obj:`TensorFrame` containing the
             training data.
-        task_type (TaskType): TaskType.REGRESSION or
-            TaskType.CLASSIFICATION
->>>>>>> c2b20c5c
+        task_type (TaskType): The task type.
     """
     def __init__(self, tf_train: TensorFrame, task_type: TaskType):
         if tf_train.y is None:
