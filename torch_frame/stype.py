--- conflicted
+++ resolved
@@ -30,11 +30,8 @@
     text_tokenized = 'text_tokenized'
     multicategorical = 'multicategorical'
     sequence_numerical = 'sequence_numerical'
-<<<<<<< HEAD
+    timestamp = 'timestamp'
     embedding = 'embedding'
-=======
-    timestamp = 'timestamp'
->>>>>>> 79d8db58
 
     @property
     def is_text_stype(self) -> bool:
@@ -68,8 +65,5 @@
 text_tokenized = stype('text_tokenized')
 multicategorical = stype('multicategorical')
 sequence_numerical = stype('sequence_numerical')
-<<<<<<< HEAD
-embedding = stype('embedding')
-=======
 timestamp = stype('timestamp')
->>>>>>> 79d8db58
+embedding = stype('embedding')