--- conflicted
+++ resolved
@@ -301,20 +301,8 @@
         col_dims = self.offset[1:] - self.offset[:-1]
         new_col_dims = col_dims[index]
         torch.cumsum(new_col_dims, dim=0, out=offset[1:])
-<<<<<<< HEAD
-        value_index = [
-            torch.arange(
-                self.offset[i],
-                self.offset[i + 1],
-                dtype=torch.long,
-                device=self.device,
-            ) for i in index
-        ]
-        value_index = torch.cat(value_index, dim=0)
-=======
         batch, arange = _batched_arange(new_col_dims)
         value_index = self.offset[index][batch] + arange
->>>>>>> 2d49bd7c
         return MultiEmbeddingTensor(
             num_rows=self.num_rows,
             num_cols=index.size(0),
@@ -336,19 +324,11 @@
                 offset=self.offset,
             )
         elif dim == 1:
-<<<<<<< HEAD
-            return MultiEmbeddingTensor(
-                num_rows=self.num_rows,
-                num_cols=1,
-                values=self.values[:,
-                                   self.offset[index]:self.offset[index + 1]],
-=======
             value_index = slice(self.offset[index], self.offset[index + 1])
             return MultiEmbeddingTensor(
                 num_rows=self.num_rows,
                 num_cols=1,
                 values=self.values[:, value_index],
->>>>>>> 2d49bd7c
                 offset=self.offset[[0, index + 1]],
             )
 
