--- conflicted
+++ resolved
@@ -38,7 +38,6 @@
     """
     def validate(self):
         assert self.offset[0] == 0
-<<<<<<< HEAD
         assert len(self.offset) == self.num_cols + 1
         assert self.values.size() == (self.num_rows, self.offset[-1])
 
@@ -64,12 +63,6 @@
 
         # TODO(akihironitta): Support more index types
         raise NotImplementedError
-=======
-        assert len(
-            self.offset) == self.num_cols + 1 or self.values.numel() == 0
-        assert self.offset.ndim == 1
-        assert self.values.ndim == 2 or self.values.numel() == 0
->>>>>>> d20d56cb
 
     @classmethod
     def from_tensor_list(
