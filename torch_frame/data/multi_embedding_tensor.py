--- conflicted
+++ resolved
@@ -41,31 +41,6 @@
         assert len(self.offset) == self.num_cols + 1
         assert self.values.size() == (self.num_rows, self.offset[-1])
 
-<<<<<<< HEAD
-=======
-    def __getitem__(
-        self,
-        index: Any,
-    ) -> Union["MultiEmbeddingTensor", Tensor]:
-        if (isinstance(index, tuple) and len(index) == 2
-                and isinstance(index[0], int) and isinstance(index[1], int)):
-            i = self._normalize_index(index[0], dim=0)
-            j = self._normalize_index(index[1], dim=1)
-            return self.values[i, self.offset[j]:self.offset[j + 1]]
-
-        if isinstance(index, int):
-            index = self._normalize_index(index, dim=0)
-            return MultiEmbeddingTensor(
-                num_rows=1,
-                num_cols=self.num_cols,
-                values=self.values[index].view(1, -1),
-                offset=self.offset,
-            )
-
-        # TODO(akihironitta): Support more index types
-        raise NotImplementedError
-
->>>>>>> e8a11d43
     @classmethod
     def from_tensor_list(
         cls,
@@ -123,14 +98,12 @@
     def __getitem__(
         self,
         index: Any,
-    ) -> Union['MultiEmbeddingTensor', Tensor]:
-
+    ) -> Union["MultiEmbeddingTensor", Tensor]:
         if isinstance(index, tuple) and len(index) == 2 and isinstance(
                 index[0], int) and isinstance(index[1], int):
             i = self._normalize_index(index[0], dim=0)
             j = self._normalize_index(index[1], dim=1)
             return self.values[i, self.offset[j]:self.offset[j + 1]]
-
         if isinstance(index, int):
             index = self._normalize_index(index, dim=0)
             return MultiEmbeddingTensor(
@@ -139,16 +112,13 @@
                 values=self.values[index].view(1, -1),
                 offset=self.offset,
             )
-
         if isinstance(index, Tensor) and index.ndim == 1:
             return self.index_select(index, dim=0)
-
         if isinstance(index, list):
             return self.index_select(
                 torch.tensor(index, device=self.device),
                 dim=0,
             )
-
         # TODO(akihironitta): Support more index types
         raise NotImplementedError
 
