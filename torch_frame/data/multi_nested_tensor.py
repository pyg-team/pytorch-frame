import copy
from typing import Any, Callable, List, Tuple, Union

import torch
from torch import Tensor


class MultiNestedTensor:
    r"""A PyTorch tensor-based data structure that stores
    :obj:`[num_rows, num_cols, *]`, where the size of last dimension can be
    different for different data/column. Internally, we store the object in an
    efficient flattened format: :obj:`(values, offset)`, where the PyTorch
    Tensor at :obj:`(i, j)` is accessed by
    :obj:`values[offset[i*num_cols+j]:offset[i*num_cols+j+1]]`

    Args:
        num_rows (int): Number of rows.
        num_cols (int): Number of columns.
        values (Tensor): The values Tensor.
        offset (Tensor): The offset Tensor.
    """
    def __init__(
        self,
        num_rows: int,
        num_cols: int,
        values: Tensor,
        offset: Tensor,
    ):
        assert offset[0] == 0
        assert offset[-1] == len(values)
        assert len(offset) == num_rows * num_cols + 1
        self.num_rows = num_rows
        self.num_cols = num_cols
        self.values = values
        self.offset = offset

    @classmethod
    def from_tensor_mat(
        cls,
        tensor_mat: List[List[Tensor]],
    ) -> 'MultiNestedTensor':
        r"""Construct :class:`MultiNestedTensor` object from
        :obj:`tensor_mat`.

        Args:
            tensor_mat List[List[Tensor]]: A dictionary of
                matrix of PyTorch Tensors. :obj:`tensor_mat[i][j]` contains
                1-dim PyTorch Tensor of :obj:`i`-th row and :obj:`j`-th column.

        Returns:
            MultiNestedTensor: Returned the class object.
        """
        num_rows = len(tensor_mat)
        num_cols = len(tensor_mat[0])

        offset_list = []
        accum_idx = 0
        offset_list.append(accum_idx)
        values_list = []
        for i in range(num_rows):
            for j in range(num_cols):
                tensor = tensor_mat[i][j]
                if not isinstance(tensor, Tensor):
                    raise RuntimeError(
                        "The element of tensor_mat must be PyTorch Tensor")
                if tensor.ndim != 1:
                    raise RuntimeError(
                        "tensor in tensor_mat needs to be 1-dimensional.")
                values_list.append(tensor)
                accum_idx += len(tensor)
                offset_list.append(accum_idx)

        values = torch.cat(values_list)
        offset = torch.LongTensor(offset_list)

        return cls(num_rows, num_cols, values, offset)

    def __repr__(self) -> str:
        name = ' '.join([
            f"{self.__class__.__name__}(num_rows={self.num_rows},",
            f"num_cols={self.num_cols},", f"device={self.device})"
        ])
        return name

    def __getitem__(
        self,
        index: Any,
    ) -> Union['MultiNestedTensor', Tensor]:
        def col_index(
                multi_nested_tensor: 'MultiNestedTensor',
                index: Union[int, Tensor, List, slice]) -> 'MultiNestedTensor':
            r"""Supports all types of column-level advanced indexing of input
            :class:`MultiNestedTensor` object."""
            if isinstance(index, int):
                return multi_nested_tensor.single_index_select(index, dim=1)
            elif isinstance(index, Tensor):
                # TODO: Support this
                return multi_nested_tensor.index_select(index, dim=1)
            elif isinstance(index, List):
                # TODO: Support this
                return multi_nested_tensor.index_select(
                    torch.tensor(index[1], device=multi_nested_tensor.device),
                    dim=1)
            elif isinstance(index, slice):
                # TODO: Support this
                return multi_nested_tensor.slice(index, dim=1)
            else:
                raise NotImplementedError

        if isinstance(index, Tuple):
            # index[0] for row indexing, index[1] for column indexing
            assert len(index) == 2
            if isinstance(index[0], slice):
                # Returns MultiNestedTensor
                multi_nested_tensor = self.slice(index[0], dim=0)
                return col_index(multi_nested_tensor, index[1])
            elif isinstance(index[0], int):
                if isinstance(index[1], int):
                    # tensor[i, j]
                    # Returns Tensor
                    idx0 = self._to_positive_index(index[0], dim=0)
                    idx1 = self._to_positive_index(index[1], dim=1)
                    idx = idx0 * self.num_cols + idx1
                    start_idx = self.offset[idx]
                    end_idx = self.offset[idx + 1]
                    out = self.values[start_idx:end_idx]
                    return out
                else:
                    # Returns MultiNestedTensor
                    multi_nested_tensor = self.single_index_select(
                        index[0], dim=0)
                    return col_index(multi_nested_tensor, index[1])
            elif isinstance(index[0], Tensor) and index.ndim == 1:
                multi_nested_tensor = self.index_select(index, dim=0)
                return col_index(multi_nested_tensor, index[1])
            elif isinstance(index[0], List):
                multi_nested_tensor = self.index_select(
                    torch.tensor(index, device=self.device),
                    dim=0,
                )
                return col_index(multi_nested_tensor, index[1])
            else:
                raise NotImplementedError
        # index is for row indexing.
        elif isinstance(index, slice):
            # tensor[i:j]
            # Returns MultiNestedTensor
            return self.slice(index, dim=0)
        elif isinstance(index, int):
            # tensor[i]
            # Returns MultiNestedTensor
            return self.single_index_select(index, dim=0)
        elif isinstance(index, Tensor) and index.ndim == 1:
            # tensor[[i0, i1, i2, ..., iN]]
            # Returns MultiNestedTensor
            return self.index_select(index, dim=0)
        elif isinstance(index, List):
            # tensor[[i0, i1, i2, ..., iN]]
            # Returns MultiNestedTensor
            return self.index_select(
                torch.tensor(index, device=self.device),
                dim=0,
            )
        else:
            raise NotImplementedError("Advanced indexing not supported yet.")

<<<<<<< HEAD
    def slice(self, slice: slice, dim: int) -> 'MultiNestedTensor':
        if dim == 0 or dim == -3:
            return self.row_slice(slice)
        elif dim == 1 or dim == -2:
            return self.col_slice(slice)
        else:
            raise RuntimeError(f"Unsupported dim={dim} for index_select.")

    def row_slice(self, slice: slice) -> 'MultiNestedTensor':
        r"""Slice along row (dim=0)"""
        if slice.step is not None and slice.step > 1:
            # If step is larger than 1, we reuse index_select along rows.
            idx = torch.arange(self.num_rows, device=self.device)[slice]
            return self.index_select(idx, dim=0)
=======
    def __len__(self):
        return self.num_rows

    def index_select(self, index: Tensor, dim: int) -> Tensor:
        if dim == 0:
            return self._row_index_select(index)
>>>>>>> cdf5fa90
        else:
            start_idx: int = self._to_positive_index(slice.start or 0, dim=0)
            end_idx: int = self._to_positive_index(slice.stop or self.num_rows,
                                                   dim=0, is_slice_end=True)
            if start_idx == 0 and end_idx == self.num_rows:
                # Do nothing, just return the original data
                return self
            elif start_idx < end_idx:
                # Calculate offset and values
                offset = self.offset[start_idx *
                                     self.num_cols:end_idx * self.num_cols + 1]
                values = self.values[offset[0]:offset[-1]]
                offset = offset - offset[0]

                return MultiNestedTensor(num_rows=end_idx - start_idx,
                                         num_cols=self.num_cols, values=values,
                                         offset=offset)
            else:
                # Return Empty MultiNestedTensor
                return MultiNestedTensor(
                    num_rows=0, num_cols=self.num_cols,
                    values=torch.zeros(0, device=self.device,
                                       dtype=self.values.dtype),
                    offset=torch.zeros(1, device=self.device,
                                       dtype=torch.long))

    def col_slice(self, slice: slice) -> 'MultiNestedTensor':
        r"""Slice along column (dim=1)"""
        # TODO: Implement
        raise NotImplementedError

    def index_select(self, index: Tensor, dim: int) -> 'MultiNestedTensor':
        if dim == 0 or dim == -3:
            return self.row_index_select(index)
        elif dim == 1 or dim == -2:
            raise self.col_index_select(index)
        else:
            raise RuntimeError(f"Unsupported dim={dim} for index_select.")

    def row_index_select(self, index: Tensor) -> 'MultiNestedTensor':
        index = self._to_positive_index(index, dim=0)
        # Calculate values
        diff = self.offset[(index + 1) *
                           self.num_cols] - self.offset[index * self.num_cols]
        batch, arange = batched_arange(diff)
        idx = self.offset[index * self.num_cols][batch] + arange
        values = self.values[idx]

        # Calculate offset
        count = torch.full(size=(len(index), ), fill_value=self.num_cols,
                           dtype=torch.long, device=self.device)
        count[-1] += 1
        batch, arange = batched_arange(count)
        idx = (index * self.num_cols)[batch] + arange
        offset = self.offset[idx] - self.offset[index * self.num_cols][batch]
        diff = self.offset[(index + 1) *
                           self.num_cols] - self.offset[index * self.num_cols]
        diff_cumsum = torch.cumsum(diff, dim=0)
        diff_cumsum = torch.roll(diff_cumsum, 1)
        diff_cumsum[0] = 0
        offset = offset + diff_cumsum[batch]
        return MultiNestedTensor(num_rows=len(index), num_cols=self.num_cols,
                                 values=values, offset=offset)

    def col_index_select(index: Tensor) -> 'MultiNestedTensor':
        # TODO Implement
        raise NotImplementedError

    def single_index_select(self, index: int, dim: int) -> 'MultiNestedTensor':
        r"""Get :obj:`index`-th row (:obj:`dim=0`) or column (:obj:`dim=1`)"""
        if dim == 0 or dim == -3:
            index = self._to_positive_index(index, dim=0)
            start_idx = index * self.num_cols
            end_idx = (index + 1) * self.num_cols + 1
            offset = self.offset[start_idx:end_idx]
            values = self.values[offset[0]:offset[-1]]
            offset = offset - offset[0]
            return MultiNestedTensor(num_rows=1, num_cols=self.num_cols,
                                     values=values, offset=offset)
        elif dim == 1 or dim == -2:
            index = self._to_positive_index(index, dim=1)
            start_idx = torch.arange(index, self.num_rows * self.num_cols,
                                     self.num_cols, device=self.device)
            diff = self.offset[start_idx + 1] - self.offset[start_idx]
            batch, arange = batched_arange(diff)
            # Compute values
            values = self.values[self.offset[start_idx][batch] + arange]
            # Compute offset
            offset = diff.new_zeros(diff.numel() + 1)
            torch.cumsum(diff, dim=0, out=offset[1:])
            return MultiNestedTensor(num_rows=self.num_rows, num_cols=1,
                                     values=values, offset=offset)
        else:
            raise RuntimeError(f"Unsupported dim={dim} for index_select.")

    def _to_positive_index(
        self,
        index: Union[int, Tensor],
        dim: int,
        is_slice_end: bool = False,
    ):
        """Helper function to map negative indices to positive indices and
        raise :obj:`IndexError` when necessary.

        Args:
            index: Union[int, Tensor]: Input :obj:`index` with potentially
                negative elements.
            is_slice_end (bool): Whether a given index (int) is slice or not.
                If :obj:`True`, we have more lenient :obj:`IndexError`.
                (default: :obj:`False`)
        """
        assert dim in [0, 1]
        if isinstance(index, int):
            if dim == 0:
                if index < 0:
                    index = index + self.num_rows
                if is_slice_end:
                    if index < 0 or index > self.num_rows:
                        raise IndexError("Row index out of bounds!")
                else:
                    if index < 0 or index >= self.num_rows:
                        raise IndexError("Row index out of bounds!")
            else:
                if index < 0:
                    index = index + self.num_cols
                if is_slice_end:
                    if index < 0 or index > self.num_cols:
                        raise IndexError("Column index out of bounds!")
                else:
                    if index < 0 or index >= self.num_cols:
                        raise IndexError("Column index out of bounds!")
        elif isinstance(index, Tensor):
            assert not is_slice_end
            index = index.clone()
            assert index.ndim == 1
            neg_idx = index < 0
            if dim == 0:
                index[neg_idx] = self.num_rows + index[neg_idx]
                if index.min() < 0 or index.max() >= self.num_rows:
                    raise IndexError("Row index out of bounds!")
            else:
                index[neg_idx] = self.num_cols + index[neg_idx]
                if index.min() < 0 or index.max() >= self.num_cols:
                    raise IndexError("Column index out of bounds!")
        return index

    @property
    def device(self) -> torch.device:
        return self.values.device

    # Device Transfer #########################################################

    def to(self, *args, **kwargs):
        return self._apply(lambda x: x.to(*args, **kwargs))

    def cpu(self, *args, **kwargs):
        return self._apply(lambda x: x.cpu(*args, **kwargs))

    def cuda(self, *args, **kwargs):
        return self._apply(lambda x: x.cuda(*args, **kwargs))

    # Helper Functions ########################################################

    def _apply(self, fn: Callable[[Tensor], Tensor]) -> 'MultiNestedTensor':
        out = copy.copy(self)
        out.values = fn(out.values)
        out.offset = fn(out.offset)

        return out

    def dim(self) -> int:
        return 3

    @property
    def device(self) -> torch.device:
        return self.values.device

    def size(self, dim: int) -> int:
        r"""Dimension of the :class:`torch_frame.data.MultiNestedTensor`
        """
        if dim < 0:
            dim = self.dim - dim
        if dim == 0:
            return self.num_rows
        elif dim == 1:
            return self.num_cols
        elif dim == 2:
            raise ValueError(
                "MultiNestedTensor does not have a fixed length on the third"
                " dimension.")
        else:
            raise IndexError(
                "Dimension out of range (expected to be in range of [0, 2],"
                f" but got {dim}")

    @staticmethod
    def stack(xs: List['MultiNestedTensor'],
              dim: int = 0) -> 'MultiNestedTensor':
        # TODO: To be implemented.
        if len(xs) == 1:
            return xs[0]
        else:
            raise NotImplementedError


def batched_arange(count: Tensor) -> Tuple[Tensor, Tensor]:
    r"""Fast implementation of batched version of :meth:`torch.arange`.
    It essentially does the following
    >>> batch = torch.cat([torch.full((c,), i) for i, c in enumerate(count)])
    >>> arange = torch.cat([torch.arange(c) for c in count])

    Args:
        counts (Tensor): The count vectors.

    Returns:
        batch (Tensor): batch[i] indicates the batch index of
            batched_arange[i]
        arange (Tensor): batched version of arange
    """
    ptr = count.new_zeros(count.numel() + 1)
    torch.cumsum(count, dim=0, out=ptr[1:])

    batch = torch.arange(count.numel(), device=count.device).repeat_interleave(
        count, output_size=ptr[-1])  # type: ignore

    arange = torch.arange(batch.numel(), device=count.device)
    arange -= ptr[batch]

    return batch, arange<|MERGE_RESOLUTION|>--- conflicted
+++ resolved
@@ -164,12 +164,15 @@
         else:
             raise NotImplementedError("Advanced indexing not supported yet.")
 
-<<<<<<< HEAD
     def slice(self, slice: slice, dim: int) -> 'MultiNestedTensor':
         if dim == 0 or dim == -3:
             return self.row_slice(slice)
         elif dim == 1 or dim == -2:
             return self.col_slice(slice)
+
+    def index_select(self, index: Tensor, dim: int) -> Tensor:
+        if dim == 0:
+            return self._row_index_select(index)
         else:
             raise RuntimeError(f"Unsupported dim={dim} for index_select.")
 
@@ -179,14 +182,6 @@
             # If step is larger than 1, we reuse index_select along rows.
             idx = torch.arange(self.num_rows, device=self.device)[slice]
             return self.index_select(idx, dim=0)
-=======
-    def __len__(self):
-        return self.num_rows
-
-    def index_select(self, index: Tensor, dim: int) -> Tensor:
-        if dim == 0:
-            return self._row_index_select(index)
->>>>>>> cdf5fa90
         else:
             start_idx: int = self._to_positive_index(slice.start or 0, dim=0)
             end_idx: int = self._to_positive_index(slice.stop or self.num_rows,
@@ -337,6 +332,9 @@
     def device(self) -> torch.device:
         return self.values.device
 
+    def __len__(self):
+        return self.num_rows
+
     # Device Transfer #########################################################
 
     def to(self, *args, **kwargs):
