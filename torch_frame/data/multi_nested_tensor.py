import copy
from typing import Any, Callable, List, Tuple, Union

import torch
from torch import Tensor


class MultiNestedTensor:
    r"""A PyTorch tensor-based data structure that stores
    :obj:`[num_rows, num_cols, *]`, where the size of last dimension can be
    different for different data/column. Internally, we store the object in an
    efficient flattened format: :obj:`(values, offset)`, where the PyTorch
    Tensor at :obj:`(i, j)` is accessed by
    :obj:`values[offset[i*num_cols+j]:offset[i*num_cols+j+1]]`

    Args:
        num_rows (int): Number of rows.
        num_cols (int): Number of columns.
        values (torch.Tensor): The values Tensor that has
        offset (torch.Tensor): The offset Tensor.

    Example:
        >>> import torch
        >>> tensor_mat = [
        ...    [torch.tensor([1, 2]), torch.tensor([3])],
        ...    [torch.tensor([4]), torch.tensor([5, 6, 7])],
        ...    [torch.tensor([8, 9]), torch.tensor([10])],
        ... ]
        >>> out = MultiNestedTensor.from_tensor_mat(tensor_mat)
        >>> out.size(0)
        3
        >>> out.size(1)
        2
        >>> out.size(2)
        Traceback (most recent call last):
        File "<stdin>", line 1, in <module>
        ValueError: MultiNestedTensor does not have a fixed length on the third dimension.  # noqa
    """
    def __init__(
        self,
        num_rows: int,
        num_cols: int,
        values: Tensor,
        offset: Tensor,
    ):
        assert offset[0] == 0
        assert offset[-1] == len(values)
        assert len(offset) == num_rows * num_cols + 1
        self.num_rows = num_rows
        self.num_cols = num_cols
        self.values = values
        self.offset = offset

    @classmethod
    def from_tensor_mat(
        cls,
        tensor_mat: List[List[Tensor]],
    ) -> 'MultiNestedTensor':
        r"""Construct :class:`MultiNestedTensor` object from
        :obj:`tensor_mat`.

        Args:
            tensor_mat (List[List[Tensor]]): A matrix of
                :class:`torch.Tensor` objects. :obj:`tensor_mat[i][j]`
                contains 1-dim :class:`torch.Tensor` of :obj:`i`-th row
                and :obj:`j`-th column, varying in size.

        Returns:
            MultiNestedTensor: A :class:`MultiNestedTensor` instance.

        Example:
            >>> tensor_mat = [
            ...    [torch.tensor([1, 2, 3]), torch.tensor([4, 5])],
            ...    [torch.tensor([6, 7]), torch.tensor([8, 9, 10])],
            ... ]
            >>> out = MultiNestedTensor.from_tensor_mat(tensor_mat)
            >>> out
            MultiNestedTensor(num_rows=2, num_cols=2, device='cpu')
            >>> out.values
            tensor([ 1,  2,  3,  4,  5,  6,  7,  8,  9, 10])
            >>> out.offset
            tensor([ 0,  3,  5,  7, 10])
            >>> tensor_mat[2][0]
            tensor([8, 9])
            >>> out[2, 0]
            tensor([8, 9])
        """
        num_rows = len(tensor_mat)
        num_cols = len(tensor_mat[0])

        offset_list = []
        accum_idx = 0
        offset_list.append(accum_idx)
        values_list = []
        for i in range(num_rows):
            if len(tensor_mat[i]) != num_cols:
                raise RuntimeError(
                    f"The length of each row must be the same."
                    f" tensor_mat[0] has length {num_cols}, but"
                    f" tensor_mat[{i}] has length {len(tensor_mat[i])}")

            for j in range(num_cols):
                tensor = tensor_mat[i][j]
                if not isinstance(tensor, Tensor):
                    raise RuntimeError(
                        "The element of tensor_mat must be PyTorch Tensor")
                if tensor.ndim != 1:
                    raise RuntimeError(
                        "tensor in tensor_mat needs to be 1-dimensional.")
                values_list.append(tensor)
                accum_idx += len(tensor)
                offset_list.append(accum_idx)

        values = torch.cat(values_list)
        offset = torch.LongTensor(offset_list)

        return cls(num_rows, num_cols, values, offset)

    def __getitem__(
        self,
        index: Any,
    ) -> Union['MultiNestedTensor', Tensor]:

        if isinstance(index, tuple):
            # index[0] for row indexing, index[1] for column indexing
            assert len(index) == 2
            if isinstance(index[0], int) and isinstance(index[1], int):
                # Returns Tensor
                return self.get_value(index[0], index[1])
            else:
                # Returns MultiNestedTensor
                out = self
                for dim, idx in enumerate(index):
                    out = out.select(idx, dim)
                return out
        else:
            # Returns MultiNestedTensor
            return self.select(index, dim=0)

    def narrow(self, dim: int, start: int, length: int) -> 'MultiNestedTensor':
        return self.slice(slice(start, start + length), dim)

    def slice(self, slice: slice, dim: int) -> 'MultiNestedTensor':
<<<<<<< HEAD
        if dim < 0:
            dim = dim + self.ndim
        if dim not in [0, 1]:
            raise ValueError(f"Unsupported dim={dim} in slicing.")
=======
        if dim == 0 or dim + self.ndim == 0:
            return self.row_slice(slice)
        elif dim == 1 or dim + self.ndim == 1:
            return self.col_slice(slice)
        raise RuntimeError(f"Unsupported dim={dim} for slice.")
>>>>>>> 736c29b0

        num_data = self.num_rows
        if slice.step is not None and slice.step > 1:
            # If step is larger than 1, we reuse index_select along rows.
            idx = torch.tensor(range(num_data)[slice], device=self.device)
            return self.index_select(idx, dim=dim)
        else:
            start_idx: int = self._to_positive_index(slice.start or 0, dim=dim)
            end_idx: int = self._to_positive_index(slice.stop or num_data,
                                                   dim=dim, is_slice_end=True)
            if start_idx <= 0 and end_idx >= num_data:
                # Do nothing, just return the original data
                return self
            elif start_idx < end_idx:
                # Calculate offset and values
                if dim == 0:
                    self.row_slice(start_idx, end_idx)
                else:
                    self.col_slice(start_idx, end_idx)
            else:
                # Return Empty MultiNestedTensor
                if dim == 0:
                    num_rows = 0
                    num_cols = self.num_cols
                else:
                    num_rows = self.num_rows
                    num_cols = 0
                return MultiNestedTensor(
                    num_rows=num_rows, num_cols=num_cols,
                    values=torch.zeros(0, device=self.device,
                                       dtype=self.values.dtype),
                    offset=torch.zeros(1, device=self.device,
                                       dtype=torch.long))

    def row_slice(self, start_idx: int, end_idx: int) -> 'MultiNestedTensor':
        r"""Row slice :obj:`[start_idx:end_idx]`, assuming
        :obj:`start_idx < end_idx`"""
        offset = self.offset[start_idx *
                             self.num_cols:end_idx * self.num_cols + 1]
        values = self.values[offset[0]:offset[-1]]
        offset = offset - offset[0]
        return MultiNestedTensor(num_rows=end_idx - start_idx,
                                 num_cols=self.num_cols, values=values,
                                 offset=offset)

    def col_slice(self, start_idx: int, end_idx: int) -> 'MultiNestedTensor':
        r"""Column slice :obj:`[:, start_idx:end_idx]`, assuming
        :obj:`start_idx < end_idx`"""
        pass

    def index_select(self, index: Tensor, dim: int) -> 'MultiNestedTensor':
        if dim == 0 or dim + self.ndim == 0:
            return self.row_index_select(index)
        elif dim == 1 or dim + self.ndim == 1:
            return self.col_index_select(index)
        else:
            raise RuntimeError(f"Unsupported dim={dim} for index_select.")

    def row_index_select(self, index: Tensor) -> 'MultiNestedTensor':
        index = self._to_positive_index(index, dim=0)
        # Calculate values
        diff = self.offset[(index + 1) *
                           self.num_cols] - self.offset[index * self.num_cols]
        batch, arange = batched_arange(diff)
        idx = self.offset[index * self.num_cols][batch] + arange
        values = self.values[idx]

        # Calculate offset
        count = torch.full(size=(len(index), ), fill_value=self.num_cols,
                           dtype=torch.long, device=self.device)
        count[-1] += 1
        batch, arange = batched_arange(count)
        idx = (index * self.num_cols)[batch] + arange
        offset = self.offset[idx] - self.offset[index * self.num_cols][batch]
        diff = self.offset[(index + 1) *
                           self.num_cols] - self.offset[index * self.num_cols]
        diff_cumsum = torch.cumsum(diff, dim=0)
        diff_cumsum = torch.roll(diff_cumsum, 1)
        diff_cumsum[0] = 0
        offset = offset + diff_cumsum[batch]
        return MultiNestedTensor(num_rows=len(index), num_cols=self.num_cols,
                                 values=values, offset=offset)

    def col_index_select(self, index: Tensor) -> 'MultiNestedTensor':
        index = self._to_positive_index(index, dim=1)
        start_idx = (index +
                     torch.arange(0, self.num_rows * self.num_cols,
                                  self.num_cols).view(-1, 1)).flatten()
        offset_start = self.offset[start_idx]
        count = self.offset[start_idx + 1] - self.offset[start_idx]
        offset = count.new_zeros(count.numel() + 1)
        torch.cumsum(count, dim=0, out=offset[1:])
        batch, arange = batched_arange(count)
        values = self.values[offset_start[batch] + arange]
        return MultiNestedTensor(num_rows=self.num_rows, num_cols=len(index),
                                 values=values, offset=offset)

    def single_index_select(self, index: int, dim: int) -> 'MultiNestedTensor':
        r"""Get :obj:`index`-th row (:obj:`dim=0`) or column (:obj:`dim=1`)"""
        if dim == 0 or dim + self.ndim == 0:
            index = self._to_positive_index(index, dim=0)
            start_idx = index * self.num_cols
            end_idx = (index + 1) * self.num_cols + 1
            offset = self.offset[start_idx:end_idx]
            values = self.values[offset[0]:offset[-1]]
            offset = offset - offset[0]
            return MultiNestedTensor(num_rows=1, num_cols=self.num_cols,
                                     values=values, offset=offset)
        elif dim == 1 or dim + self.ndim == 1:
            index = self._to_positive_index(index, dim=1)
            start_idx = torch.arange(index, self.num_rows * self.num_cols,
                                     self.num_cols, device=self.device)
            diff = self.offset[start_idx + 1] - self.offset[start_idx]
            batch, arange = batched_arange(diff)
            # Compute values
            values = self.values[self.offset[start_idx][batch] + arange]
            # Compute offset
            offset = diff.new_zeros(diff.numel() + 1)
            torch.cumsum(diff, dim=0, out=offset[1:])
            return MultiNestedTensor(num_rows=self.num_rows, num_cols=1,
                                     values=values, offset=offset)
        else:
            raise RuntimeError(f"Unsupported dim={dim} for index_select.")

    def _to_positive_index(
        self,
        index: Union[int, Tensor],
        dim: int,
        is_slice_end: bool = False,
    ):
        """Helper function to map negative indices to positive indices and
        raise :obj:`IndexError` when necessary.

        Args:
            index: Union[int, Tensor]: Input :obj:`index` with potentially
                negative elements.
            is_slice_end (bool): Whether a given index (int) is slice or not.
                If :obj:`True`, we have more lenient :obj:`IndexError`.
                (default: :obj:`False`)
        """
        assert dim in [0, 1]
        max_entries = self.num_rows if dim == 0 else self.num_cols
        idx_name = "Row" if dim == 0 else "Col"
        if isinstance(index, int):
            if index < 0:
                index = index + max_entries
            if is_slice_end and index < 0 or index > max_entries:
                raise IndexError(f"{idx_name} index out of bounds!")
            elif (not is_slice_end) and (index < 0 or index >= max_entries):
                raise IndexError(f"{idx_name} index out of bounds!")
        elif isinstance(index, Tensor):
            assert not is_slice_end
            assert index.ndim == 1
            neg_idx = index < 0
            if neg_idx.any():
                index = index.clone()
                index[neg_idx] = max_entries + index[neg_idx]
            if index.min() < 0 or index.max() >= max_entries:
                raise IndexError(f"{idx_name} index out of bounds!")
        return index

    @property
    def device(self) -> torch.device:
        return self.values.device

    def __len__(self):
        return self.num_rows

    # Device Transfer #########################################################

    def to(self, *args, **kwargs):
        return self._apply(lambda x: x.to(*args, **kwargs))

    def cpu(self, *args, **kwargs):
        return self._apply(lambda x: x.cpu(*args, **kwargs))

    def cuda(self, *args, **kwargs):
        return self._apply(lambda x: x.cuda(*args, **kwargs))

    # Helper Functions ########################################################

    def _apply(self, fn: Callable[[Tensor], Tensor]) -> 'MultiNestedTensor':
        out = copy.copy(self)
        out.values = fn(out.values)
        out.offset = fn(out.offset)

        return out

    # Properties ##############################################################

    @property
    def ndim(self) -> int:
        return 3

    def dim(self) -> int:
        return self.ndim

    def size(self, dim: int) -> int:
        r"""Dimension of the :class:`torch_frame.data.MultiNestedTensor`"""
        # Handle negative dim
        if dim < 0:
            dim = self.ndim - dim

        if dim == 0:
            return self.num_rows
        elif dim == 1:
            return self.num_cols
        elif dim == 2:
            raise ValueError(
                "MultiNestedTensor does not have a fixed length on the third"
                " dimension.")
        else:
            raise IndexError(
                "Dimension out of range (expected to be in range of [0, 2],"
                f" but got {dim}")

    @property
    def shape(self) -> Tuple[int, int, int]:
        return (self.num_rows, self.num_cols, -1)

    @property
    def dtype(self) -> torch.dtype:
        return self.values.dtype

    # Static methods ##########################################################
    @staticmethod
    def cat(xs: Union[Tuple['MultiNestedTensor', ...],
                      List['MultiNestedTensor']],
            dim: int = 0) -> 'MultiNestedTensor':
        if len(xs) == 0:
            raise RuntimeError("Cannot concatenate a list of length 0.")
        assert isinstance(xs[0], MultiNestedTensor)
        if dim == 0 or dim + xs[0].ndim == 0:
            num_rows = sum(x.num_rows for x in xs)
            num_cols = xs[0].num_cols
            for x in xs[1:]:
                if x.num_cols != num_cols:
                    raise RuntimeError(
                        "num_cols must be the same across a list of input "
                        "multi nested tensors.")
            values = torch.cat([x.values for x in xs], dim=0)

            offset = torch.empty(num_rows * num_cols + 1, dtype=torch.long,
                                 device=values.device)
            accum = 0
            idx = 0
            for x in xs[:-1]:
                offset[idx:idx + len(x.offset[:-1])] = x.offset[:-1]
                offset[idx:idx + len(x.offset[:-1])].add_(accum)
                accum += x.offset[-1]
                idx += len(x.offset[:-1])
            offset[idx:] = xs[-1].offset
            offset[idx:].add_(accum)
            return MultiNestedTensor(num_rows=num_rows, num_cols=num_cols,
                                     values=values, offset=offset)
        elif dim == 1 or dim + xs[0].ndim == 1:
            if len(xs) == 1:
                return xs[0]
            else:
                # TODO Weihua implement this
                raise NotImplementedError
        else:
            raise RuntimeError(f"Unsupported dim={dim} for concat.")

    def select(
        self,
        index: Union[int, Tensor, List, slice],
        dim: int,
    ) -> 'MultiNestedTensor':
        r"""Supports all types of row/column-level advanced indexing.

        Args:
            index (Union[int, Tensor, List, slice]): Input :obj:`index`.
            dim (int): row (:obj:`dim = 0`) or column (:obj:`dim = 1`)
        """
        if isinstance(index, int):
            return self.single_index_select(index, dim=dim)
        elif isinstance(index, slice):
            return self.slice(index, dim=dim)
        elif isinstance(index, Tensor) and index.ndim == 1:
            return self.index_select(index, dim=dim)
        elif isinstance(index, List):
            return self.index_select(torch.tensor(index, device=self.device),
                                     dim=dim)
        else:
            raise NotImplementedError

    def get_value(self, i: int, j: int) -> Tensor:
        r"""Get :obj:`(i, j)`-th :class:`Tensor` object.

        Args:
            i (int): The row integer index.
            j (int): The column integer index.
        """
        i = self._to_positive_index(i, dim=0)
        j = self._to_positive_index(j, dim=1)
        idx = i * self.num_cols + j
        start_idx = self.offset[idx]
        end_idx = self.offset[idx + 1]
        out = self.values[start_idx:end_idx]
        return out

    def clone(self) -> 'MultiNestedTensor':
        return MultiNestedTensor(self.num_rows, self.num_cols,
                                 self.values.clone(), self.offset.clone())

    def __repr__(self) -> str:
        return ' '.join([
            f"{self.__class__.__name__}(num_rows={self.num_rows},",
            f"num_cols={self.num_cols},",
            f"device='{self.device}')",
        ])


def batched_arange(count: Tensor) -> Tuple[Tensor, Tensor]:
    r"""Fast implementation of batched version of :meth:`torch.arange`.
    It essentially does the following
    >>> batch = torch.cat([torch.full((c,), i) for i, c in enumerate(count)])
    >>> arange = torch.cat([torch.arange(c) for c in count])

    Args:
        counts (Tensor): The count vectors.

    Returns:
        batch (Tensor): batch[i] indicates the batch index of
            batched_arange[i]
        arange (Tensor): batched version of arange
    """
    ptr = count.new_zeros(count.numel() + 1)
    torch.cumsum(count, dim=0, out=ptr[1:])

    batch = torch.arange(count.numel(), device=count.device).repeat_interleave(
        count, output_size=ptr[-1])  # type: ignore

    arange = torch.arange(batch.numel(), device=count.device)
    arange -= ptr[batch]

    return batch, arange<|MERGE_RESOLUTION|>--- conflicted
+++ resolved
@@ -141,18 +141,10 @@
         return self.slice(slice(start, start + length), dim)
 
     def slice(self, slice: slice, dim: int) -> 'MultiNestedTensor':
-<<<<<<< HEAD
         if dim < 0:
             dim = dim + self.ndim
         if dim not in [0, 1]:
             raise ValueError(f"Unsupported dim={dim} in slicing.")
-=======
-        if dim == 0 or dim + self.ndim == 0:
-            return self.row_slice(slice)
-        elif dim == 1 or dim + self.ndim == 1:
-            return self.col_slice(slice)
-        raise RuntimeError(f"Unsupported dim={dim} for slice.")
->>>>>>> 736c29b0
 
         num_data = self.num_rows
         if slice.step is not None and slice.step > 1:
