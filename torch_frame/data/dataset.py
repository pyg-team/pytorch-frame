--- conflicted
+++ resolved
@@ -102,19 +102,12 @@
                 raise NotImplementedError(f"Unable to process the semantic "
                                           f"type '{stype.value}'")
 
-<<<<<<< HEAD
-            if col_name == self.target_col:
-                y = mapper.forward(self.df[col_name])
-            else:
-                xs_dict[stype].append(mapper.forward(self.df[col_name]))
-=======
             out = mapper.forward(self.df[col_name], device=device)
 
             if col_name == self.target_col:
                 y = out
             else:
                 xs_dict[stype].append(out)
->>>>>>> 28ed3048
                 col_names_dict[stype].append(col_name)
 
         x_dict = {
