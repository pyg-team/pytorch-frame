from __future__ import annotations

import copy
import functools
import os.path as osp
from abc import ABC
from collections import defaultdict
from typing import Any

import pandas as pd
import torch
from torch import Tensor

import torch_frame
from torch_frame.config import (
    ImageEmbedderConfig,
    TextEmbedderConfig,
    TextTokenizerConfig,
)
from torch_frame.data import TensorFrame
from torch_frame.data.mapper import (
    CategoricalTensorMapper,
    EmbeddingTensorMapper,
    MultiCategoricalTensorMapper,
    NumericalSequenceTensorMapper,
    NumericalTensorMapper,
    TensorMapper,
    TextTokenizationTensorMapper,
    TimestampTensorMapper,
)
from torch_frame.data.multi_embedding_tensor import MultiEmbeddingTensor
from torch_frame.data.multi_nested_tensor import MultiNestedTensor
from torch_frame.data.stats import StatType, compute_col_stats
from torch_frame.typing import (
    ColumnSelectType,
    DataFrame,
    IndexSelectType,
    TaskType,
    TensorData,
)
from torch_frame.utils.split import SPLIT_TO_NUM

COL_TO_PATTERN_STYPE_MAPPING = {
    "col_to_sep": torch_frame.multicategorical,
    "col_to_time_format": torch_frame.timestamp,
    "col_to_text_embedder_cfg": torch_frame.text_embedded,
    "col_to_text_tokenizer_cfg": torch_frame.text_tokenized,
    "col_to_image_embedder_cfg": torch_frame.image_embedded,
}

COL_TO_PATTERN_REQUIRED_TYPE_MAPPING = {
    "col_to_sep": str,
    "col_to_time_format": str,
    "col_to_text_embedder_cfg": TextEmbedderConfig,
    "col_to_text_tokenizer_cfg": TextTokenizerConfig,
    "col_to_image_embedder_cfg": ImageEmbedderConfig,
}

COL_TO_PATTERN_ALLOW_NONE_MAPPING = {
    "col_to_sep": True,
    "col_to_time_format": True,
    "col_to_text_embedder_cfg": False,
    "col_to_text_tokenizer_cfg": False,
    "col_to_image_embedder_cfg": False,
}


def requires_pre_materialization(func):
    @functools.wraps(func)
    def _requires_pre_materialization(self, *args, **kwargs):
        if self.is_materialized:
            raise RuntimeError(
                f"'{self}' cannot be modified via '{func.__name__}' post "
                f"materialization")
        return func(self, *args, **kwargs)

    return _requires_pre_materialization


def requires_post_materialization(func):
    @functools.wraps(func)
    def _requires_post_materialization(self, *args, **kwargs):
        if not self.is_materialized:
            raise RuntimeError(
                f"'{func.__name__}' requires a materialized dataset. Please "
                f"call `dataset.materialize(...)` first.")
        return func(self, *args, **kwargs)

    return _requires_post_materialization


def canonicalize_col_to_pattern(
    col_to_pattern_name: str,
    col_to_pattern: Any | dict[str, Any] | None,
    columns: list[str],
    requires_all_inclusive,
) -> dict[str, Any]:
    r"""Canonicalize :obj:`col_to_pattern` into a dictionary format.

    Args:
        col_to_pattern_name (str): The name of :obj:`col_to_pattern` function
            in the string format. For instance, :obj:`"col_to_sep"` and
            :obj:`"col_to_time_format"`.
        col_to_pattern (Union[Any, Dict[str, Any]]): A dictionary or an object
            specifying the separator/pattern/configuration for the
            multi-categorical, timestamp or text columns. If an object is
            specified, then the same separator/pattern/configuration will be
            used throughout all the multi-categorical, timestamp and text
            columns. If a dictionary is given, we use each item in the
            dictionary specified for each column.
        columns (List[str]): A list of multi-categorical, timestamp or text
            columns.
        requires_all_inclusive (bool): Whether all columns need to be specified
            in :obj:`col_to_pattern` or not. If :obj:`True`, it will error out
            when any of :obj:`columns` is not included in
            :obj:`col_to_pattern`. If :obj:`False`, it automatically fill in
            :obj:`None` to columns that are not in :obj:`col_to_pattern`.

    Returns:
        Dict[str, Any]: :obj:`col_to_pattern` in a dictionary format, mapping
            multi-categorical, timestamp or text columns into their specified
            separators, patterns or configurations.
    """
    if col_to_pattern is None or not isinstance(col_to_pattern, dict):
        pattern = col_to_pattern
        col_to_pattern = {}
        for col in columns:
            col_to_pattern[col] = pattern
    else:
        missing_cols = set(columns) - set(col_to_pattern.keys())
        if len(missing_cols) > 0:
            if requires_all_inclusive:
                raise ValueError(
                    f"{col_to_pattern_name} requires all columns to be "
                    f"specified but the following columns are missing from "
                    f"the dictionary: {list(missing_cols)}.")
            else:
                for col in missing_cols:
                    col_to_pattern[col] = None
    return col_to_pattern


class DataFrameToTensorFrameConverter:
    r"""A data frame to :class:`TensorFrame` converter.

    Note that this object is supposed be constructed inside :class:`Dataset`
    object via :obj:`dataset.convert_to_tensor_frame`.

    Args:
        col_to_stype (Dict[str, :class:`torch_frame.stype`]):
            A dictionary that maps each column in the data frame to a
            semantic type.
        col_stats (Dict[str, Dict[StatType, Any]]): A dictionary that maps
            column name into stats. Available as :obj:`dataset.col_stats`.
        target_col (str, optional): The column used as target.
            (default: :obj:`None`)
        col_to_sep (Dict[str, Optional[str]], optional): A dictionary
            specifying the separator/delimiter for the multi-categorical
            columns. (default: :obj:`None`)
        col_to_text_embedder_cfg (Dict[str, TextEmbedderConfig, optional]):
            A dictionary of configurations specifying :obj:`text_embedder` that
            embeds texts into vectors and :obj:`batch_size` that specifies the
            mini-batch size for :obj:`text_embedder`. (default: :obj:`None`)
        col_to_text_tokenizer_cfg (Dict[str, TextTokenizerConfig], optional):
            A dictionary of text tokenizer configurations, specifying
            :obj:`text_tokenizer` that maps sentences into a list of dictionary
            of tensors. Each element in the list corresponds to each sentence,
            keys are input arguments to the model such as :obj:`input_ids`, and
            values are tensors such as tokens. :obj:`batch_size` specifies the
            mini-batch size for :obj:`text_tokenizer`. (default: :obj:`None`)
        col_to_time_format (Dict[str, Optional[str]], optional): A dictionary
            of the time format for the timestamp columns. See `strfttime
            <https://docs.python.org/3/library/datetime.html#strftime-and-strptime-behavior>`_
            for more information on formats. If a string is specified,
            then the same format will be used throughout all the timestamp
            columns. If a dictionary is given, we use a different format
            specified for each column. If not specified, Pandas' internal
            to_datetime function will be used to auto parse time columns.
            (default: :obj:`None`)
    """
    def __init__(
        self,
        col_to_stype: dict[str, torch_frame.stype],
        col_stats: dict[str, dict[StatType, Any]],
        target_col: str | None = None,
        col_to_sep: dict[str, str | None] | None = None,
        col_to_text_embedder_cfg: dict[str, TextEmbedderConfig]
        | None = None,
        col_to_text_tokenizer_cfg: dict[str, TextTokenizerConfig]
        | None = None,
        col_to_image_embedder_cfg: dict[str, ImageEmbedderConfig]
        | None = None,
        col_to_time_format: dict[str, str | None] = None,
    ):
        self.col_to_stype = col_to_stype
        self.col_stats = col_stats
        self.target_col = target_col

        # Pre-compute a canonical `col_names_dict` for tensor frame.
        self._col_names_dict: dict[torch_frame.stype, list[str]] = {}
        for col, stype in self.col_to_stype.items():
            if col != self.target_col:
                if stype not in self._col_names_dict:
                    self._col_names_dict[stype] = [col]
                else:
                    self._col_names_dict[stype].append(col)
        for stype in self._col_names_dict.keys():
            # in-place sorting of col_names for each stype
            self._col_names_dict[stype].sort()

        # Assumed to be already canonicalized by Dataset
        self.col_to_sep = col_to_sep
        self.col_to_time_format = col_to_time_format
        self.col_to_text_embedder_cfg = col_to_text_embedder_cfg
        self.col_to_text_tokenizer_cfg = col_to_text_tokenizer_cfg
        self.col_to_image_embedder_cfg = col_to_image_embedder_cfg

    @property
    def col_names_dict(self) -> dict[torch_frame.stype, list[str]]:
        return self._col_names_dict

    def _get_mapper(self, col: str) -> TensorMapper:
        r"""Get TensorMapper given a column name."""
        stype = self.col_to_stype[col]
        if stype == torch_frame.numerical:
            return NumericalTensorMapper()
        elif stype == torch_frame.categorical:
            index, _ = self.col_stats[col][StatType.COUNT]
            return CategoricalTensorMapper(index)
        elif stype == torch_frame.multicategorical:
            index, _ = self.col_stats[col][StatType.MULTI_COUNT]
            return MultiCategoricalTensorMapper(index,
                                                sep=self.col_to_sep[col])
        elif stype == torch_frame.timestamp:
            return TimestampTensorMapper(format=self.col_to_time_format[col])
        elif stype == torch_frame.text_embedded:
            text_embedder_cfg = self.col_to_text_embedder_cfg[col]
            return EmbeddingTensorMapper(
                text_embedder_cfg.text_embedder,
                text_embedder_cfg.batch_size,
            )
        elif stype == torch_frame.text_tokenized:
            text_tokenizer_cfg = self.col_to_text_tokenizer_cfg[col]
            return TextTokenizationTensorMapper(
                text_tokenizer_cfg.text_tokenizer,
                text_tokenizer_cfg.batch_size,
            )
        elif stype == torch_frame.image_embedded:
            image_embedder_cfg = self.col_to_image_embedder_cfg[col]
            return EmbeddingTensorMapper(
                image_embedder_cfg.image_embedder,
                image_embedder_cfg.batch_size,
            )
        elif stype == torch_frame.sequence_numerical:
            return NumericalSequenceTensorMapper()
        elif stype == torch_frame.embedding:
            return EmbeddingTensorMapper()
        else:
            raise NotImplementedError(f"Unable to process the semantic "
                                      f"type '{stype.value}'")

    def _merge_feat(self, tf: TensorFrame) -> TensorFrame:
        r"""Merge child and parent :obj:`stypes<torch_frame.stype>` in the
        input :obj:`TensorFrames`. Each child :obj:`stype" should be appended
        to the parent :obj:`stype` and dropped after applying this function.

        Args:
            tf (TensorFrame): Input :obj:`TensorFrame` to be merged.
        """
        for stype in tf.stypes:
            if stype.parent != stype:
                # Unify feat_dict
                child_feat = tf.feat_dict[stype]
                if stype.parent in tf.stypes:
                    parent_feat = tf.feat_dict[stype.parent]
                    tf.feat_dict[stype.parent] = torch_frame.cat(
                        [parent_feat, child_feat], dim=1)
                else:
                    tf.feat_dict[stype.parent] = child_feat

                # Unify col_names_dict
                tf.col_names_dict[stype.parent] = tf.col_names_dict.get(
                    stype.parent, []) + tf.col_names_dict[stype]

                tf.feat_dict.pop(stype)
                tf.col_names_dict.pop(stype)
        return tf

    def __call__(
        self,
        df: DataFrame,
        device: torch.device | None = None,
    ) -> TensorFrame:
        r"""Convert a given :class:`DataFrame` object into :class:`TensorFrame`
        object.
        """
        xs_dict: dict[torch_frame.stype, list[TensorData]] = defaultdict(list)

        for stype, col_names in self.col_names_dict.items():
            for col in col_names:
                out = self._get_mapper(col).forward(df[col], device=device)
                xs_dict[stype].append(out)

        feat_dict = {}
        for stype, xs in xs_dict.items():
            if stype.use_multi_nested_tensor:
                feat_dict[stype] = MultiNestedTensor.cat(xs, dim=1)
            elif stype.use_dict_multi_nested_tensor:
                feat_dict[stype]: dict[str, MultiNestedTensor] = {}
                for key in xs[0].keys():
                    feat_dict[stype][key] = MultiNestedTensor.cat(
                        [x[key] for x in xs], dim=1)
            elif stype.use_multi_embedding_tensor:
                feat_dict[stype] = MultiEmbeddingTensor.cat(xs, dim=1)
            else:
                feat_dict[stype] = torch.stack(xs, dim=1)

        y: Tensor | None = None
        if self.target_col is not None and self.target_col in df:
            y = self._get_mapper(self.target_col).forward(
                df[self.target_col], device=device)

        tf = TensorFrame(feat_dict, self.col_names_dict, y)
        return self._merge_feat(tf)


class Dataset(ABC):
    r"""A base class for creating tabular datasets.

    Args:
        df (DataFrame): The tabular data frame.
        col_to_stype (Dict[str, torch_frame.stype]): A dictionary that maps
            each column in the data frame to a semantic type.
        target_col (str, optional): The column used as target.
            (default: :obj:`None`)
        split_col (str, optional): The column that stores the pre-defined split
            information. The column should only contain :obj:`0`, :obj:`1`, or
            :obj:`2`. (default: :obj:`None`).
        col_to_sep (Union[str, Dict[str, Optional[str]]]): A dictionary or a
            string/:obj:`None` specifying the separator/delimiter for the
            multi-categorical columns. If a string/:obj:`None` is specified,
            then the same separator will be used throughout all the
            multi-categorical columns. Note that if :obj:`None` is specified,
            it assumes a multi-category is given as a :obj:`list` of
            categories. If a dictionary is given, we use a separator specified
            for each column. (default: :obj:`None`)
        col_to_text_embedder_cfg (TextEmbedderConfig or dict, optional):
            A text embedder configuration or a dictionary of configurations
            specifying :obj:`text_embedder` that embeds texts into vectors and
            :obj:`batch_size` that specifies the mini-batch size for
            :obj:`text_embedder`. (default: :obj:`None`)
        col_to_text_tokenizer_cfg (TextTokenizerConfig or dict, optional):
            A text tokenizer configuration or dictionary of configurations
            specifying :obj:`text_tokenizer` that maps sentences into a
            list of dictionary of tensors. Each element in the list
            corresponds to each sentence, keys are input arguments to
            the model such as :obj:`input_ids`, and values are tensors
            such as tokens. :obj:`batch_size` specifies the mini-batch
            size for :obj:`text_tokenizer`. (default: :obj:`None`)
        col_to_time_format (Union[str, Dict[str, Optional[str]]], optional): A
            dictionary or a string specifying the format for the timestamp
            columns. See `strfttime documentation
            <https://docs.python.org/3/library/datetime.html#strftime-and-strptime-behavior>`_
            for more information on formats. If a string is specified,
            then the same format will be used throughout all the timestamp
            columns. If a dictionary is given, we use a different format
            specified for each column. If not specified, pandas's internal
            to_datetime function will be used to auto parse time columns.
            (default: :obj:`None`)
    """
    def __init__(
        self,
        df: DataFrame,
        col_to_stype: dict[str, torch_frame.stype],
        target_col: str | None = None,
        split_col: str | None = None,
        col_to_sep: str | None | dict[str, str | None] = None,
        col_to_text_embedder_cfg: dict[str, TextEmbedderConfig]
        | TextEmbedderConfig | None = None,
        col_to_text_tokenizer_cfg: dict[str, TextTokenizerConfig]
        | TextTokenizerConfig | None = None,
        col_to_image_embedder_cfg: dict[str, ImageEmbedderConfig]
        | ImageEmbedderConfig | None = None,
        col_to_time_format: str | None | dict[str, str | None] = None,
    ):
        self.df = df
        self.target_col = target_col

        if split_col is not None:
            if split_col not in df.columns:
                raise ValueError(
                    f"Given split_col ({split_col}) does not match columns of "
                    f"the given df.")
            if split_col in col_to_stype:
                raise ValueError(
                    f"col_to_stype should not contain the split_col "
                    f"({col_to_stype}).")
            if not set(df[split_col]).issubset(set(SPLIT_TO_NUM.values())):
                raise ValueError(
                    f"split_col must only contain {set(SPLIT_TO_NUM.values())}"
                )
        self.split_col = split_col
        self.col_to_stype = col_to_stype.copy()

        cols = self.feat_cols + ([] if target_col is None else [target_col])
        missing_cols = set(cols) - set(df.columns)
        if len(missing_cols) > 0:
            raise ValueError(f"The column(s) '{missing_cols}' are specified "
                             f"but missing in the data frame")

        if (target_col is not None and self.col_to_stype[target_col]
                == torch_frame.multicategorical):
            raise ValueError(
                "Multilabel classification task is not yet supported.")

        # Canonicalize and validate
        self.col_to_sep = self.canonicalize_and_validate_col_to_pattern(
            col_to_sep, "col_to_sep")
        (self.col_to_time_format
         ) = self.canonicalize_and_validate_col_to_pattern(
             col_to_time_format, "col_to_time_format")
        (self.col_to_text_embedder_cfg
         ) = self.canonicalize_and_validate_col_to_pattern(
             col_to_text_embedder_cfg, "col_to_text_embedder_cfg")
        (self.col_to_image_embedder_cfg
         ) = self.canonicalize_and_validate_col_to_pattern(
             col_to_image_embedder_cfg, "col_to_image_embedder_cfg")
        (self.col_to_text_tokenizer_cfg
         ) = self.canonicalize_and_validate_col_to_pattern(
             col_to_text_tokenizer_cfg, "col_to_text_tokenizer_cfg")

        self._is_materialized: bool = False
        self._col_stats: dict[str, dict[StatType, Any]] = {}
        self._tensor_frame: TensorFrame | None = None

    def canonicalize_and_validate_col_to_pattern(
        self,
        col_to_pattern: Any,
        col_to_pattern_name: str,
    ) -> dict[str, Any]:
        canonical_col_to_pattern = canonicalize_col_to_pattern(
            col_to_pattern_name=col_to_pattern_name,
            col_to_pattern=col_to_pattern,
            columns=[
                col for col, stype in self.col_to_stype.items()
                if stype == COL_TO_PATTERN_STYPE_MAPPING[col_to_pattern_name]
            ],
            requires_all_inclusive=not COL_TO_PATTERN_ALLOW_NONE_MAPPING[
                col_to_pattern_name],
        )
        assert isinstance(canonical_col_to_pattern, dict)

        # Validate types of values.
        for col, pattern in canonical_col_to_pattern.items():
            pass_validation = False
            required_type = COL_TO_PATTERN_REQUIRED_TYPE_MAPPING[
                col_to_pattern_name]
            allow_none = COL_TO_PATTERN_ALLOW_NONE_MAPPING[col_to_pattern_name]
            if isinstance(pattern, required_type):
                pass_validation = True
            if allow_none and pattern is None:
                pass_validation = True

            if not pass_validation:
                msg = f"{col_to_pattern_name}[{col}] must be of type "
                msg += str(required_type)
                if allow_none:
                    msg += " or None"
                msg += f", but {pattern} given."
                raise TypeError(msg)

        return canonical_col_to_pattern

    @staticmethod
    def download_url(
        url: str,
        root: str,
        filename: str | None = None,
        *,
        log: bool = True,
    ) -> str:
        r"""Downloads the content of :obj:`url` to the specified folder
        :obj:`root`.

        Args:
            url (str): The URL.
            root (str): The root folder.
            filename (str, optional): If set, will rename the downloaded file.
                (default: :obj:`None`)
            log (bool, optional): If :obj:`False`, will not print anything to
                the console. (default: :obj:`True`)
        """
        return torch_frame.data.download_url(url, root, filename, log=log)

    def __repr__(self) -> str:
        return f"{self.__class__.__name__}()"

    def __len__(self) -> int:
        return len(self.df)

    def __getitem__(self, index: IndexSelectType) -> Dataset:
        is_col_select = isinstance(index, str)
        is_col_select |= (isinstance(index, (list, tuple)) and len(index) > 0
                          and isinstance(index[0], str))

        if is_col_select:
            return self.col_select(index)

        return self.index_select(index)

    @property
    def feat_cols(self) -> list[str]:
        r"""The input feature columns of the dataset."""
        cols = list(self.col_to_stype.keys())
        if self.target_col is not None:
            cols.remove(self.target_col)
        return cols

    @property
    def task_type(self) -> TaskType:
        r"""The task type of the dataset."""
        assert self.target_col is not None
        if self.col_to_stype[self.target_col] == torch_frame.categorical:
            if self.num_classes == 2:
                return TaskType.BINARY_CLASSIFICATION
            else:
                return TaskType.MULTICLASS_CLASSIFICATION
        elif self.col_to_stype[self.target_col] == torch_frame.numerical:
            return TaskType.REGRESSION
        else:
            raise ValueError("Task type cannot be inferred.")

    @property
    def num_rows(self):
        r"""The number of rows of the dataset."""
        return len(self.df)

    @property
    @requires_post_materialization
    def num_classes(self) -> int:
        if StatType.COUNT not in self.col_stats[self.target_col]:
            raise ValueError(
                f"num_classes attribute is only supported when the target "
                f"column ({self.target_col}) stats contains StatType.COUNT, "
                f"but only the following target column stats are calculated: "
                f"{list(self.col_stats[self.target_col].keys())}.")
        num_classes = len(self.col_stats[self.target_col][StatType.COUNT][0])
        assert num_classes > 1
        return num_classes

    # Materialization #########################################################

    def materialize(
        self,
        device: torch.device | None = None,
        path: str | None = None,
        col_stats: dict[str, dict[StatType, Any]] | None = None,
    ) -> Dataset:
        r"""Materializes the dataset into a tensor representation. From this
        point onwards, the dataset should be treated as read-only.

        Args:
            device (torch.device, optional): Device to load the
                :class:`TensorFrame` object. (default: :obj:`None`)
            path (str, optional): If path is specified and a cached file
                exists, this will try to load the saved the
                :class:`TensorFrame` object and :obj:`col_stats`.
                If :obj:`path` is specified but a cached file does not exist,
                this will perform materialization and then save the
                :class:`TensorFrame` object and :obj:`col_stats` to
                :obj:`path`. If :obj:`path` is :obj:`None`, this will
                materialize the dataset without caching.
                (default: :obj:`None`)
            col_stats (Dict[str, Dict[StatType, Any]], optional): optional
            col_stats provided by the user. If not provided, the statistics
            is calculated from the dataframe itself. (default: :obj:`None`)

        """
        if self.is_materialized:
            # Materialized without specifying path at first and materialize
            # again by specifying the path
            if path is not None and not osp.isfile(path):
                torch_frame.save(self._tensor_frame, self._col_stats, path)
            return self

        if path is not None and osp.isfile(path):
            # Load tensor_frame and col_stats
            self._tensor_frame, self._col_stats = torch_frame.load(
                path, device)
            # Instantiate the converter
            self._to_tensor_frame_converter = self._get_tensorframe_converter()
            # Mark the dataset has been materialized
            self._is_materialized = True
            return self

        # 1. Fill column statistics:
        if col_stats is None:
        # calculate from data if col_stats is not provided
            for col, stype in self.col_to_stype.items():
                ser = self.df[col]
                self._col_stats[col] = compute_col_stats(
                    ser,
                    stype,
                    sep=self.col_to_sep.get(col, None),
                    time_format=self.col_to_time_format.get(col, None),
                )
<<<<<<< HEAD
                # For a target column, sort categories lexicographically 
                # such that we do not accidentally swap labels in binary 
                # classification tasks.
=======
                # For a target column, sort categories lexicographically such that
                # we do not accidentally swap labels in binary classification
                # tasks.
>>>>>>> ac95d3f4
                if col == self.target_col and stype == torch_frame.categorical:
                    index, value = self._col_stats[col][StatType.COUNT]
                    if len(index) == 2:
                        ser = pd.Series(index=index, data=value).sort_index()
                        index, value = ser.index.tolist(), ser.values.tolist()
                        self._col_stats[col][StatType.COUNT] = (index, value)
        else:
            self._col_stats = col_stats

        # 2. Create the `TensorFrame`:
        self._to_tensor_frame_converter = self._get_tensorframe_converter()
        self._tensor_frame = self._to_tensor_frame_converter(self.df, device)

        # 3. Update col stats based on `TensorFrame`
        self._update_col_stats()

        # 4. Mark the dataset as materialized:
        self._is_materialized = True

        if path is not None:
            # Cache the dataset if user specifies the path
            torch_frame.save(self._tensor_frame, self._col_stats, path)

        return self

    def _get_tensorframe_converter(self) -> DataFrameToTensorFrameConverter:
        return DataFrameToTensorFrameConverter(
            col_to_stype=self.col_to_stype,
            col_stats=self._col_stats,
            target_col=self.target_col,
            col_to_sep=self.col_to_sep,
            col_to_text_embedder_cfg=self.col_to_text_embedder_cfg,
            col_to_text_tokenizer_cfg=self.col_to_text_tokenizer_cfg,
            col_to_image_embedder_cfg=self.col_to_image_embedder_cfg,
            col_to_time_format=self.col_to_time_format,
        )

    def _update_col_stats(self):
        r"""Set :obj:`col_stats` based on :obj:`tensor_frame`."""
        if torch_frame.embedding in self._tensor_frame.feat_dict:
            # Text embedding dimensionality is only available after the tensor
            # frame actually gets created, so we compute col_stats here.
            offset = self._tensor_frame.feat_dict[torch_frame.embedding].offset
            emb_dim_list = offset[1:] - offset[:-1]
            for i, col_name in enumerate(
                    self._tensor_frame.col_names_dict[torch_frame.embedding]):
                self._col_stats[col_name][StatType.EMB_DIM] = int(
                    emb_dim_list[i])

    @property
    def is_materialized(self) -> bool:
        r"""Whether the dataset is already materialized."""
        return self._is_materialized

    @property
    @requires_post_materialization
    def tensor_frame(self) -> TensorFrame:
        r"""Returns the :class:`TensorFrame` of the dataset."""
        return self._tensor_frame

    @property
    @requires_post_materialization
    def col_stats(self) -> dict[str, dict[StatType, Any]]:
        r"""Returns column-wise dataset statistics."""
        return self._col_stats

    # Indexing ################################################################

    @requires_post_materialization
    def index_select(self, index: IndexSelectType) -> Dataset:
        r"""Returns a subset of the dataset from specified indices
        :obj:`index`.
        """
        if isinstance(index, int):
            index = [index]

        elif isinstance(index, slice):
            start, stop, step = index.start, index.stop, index.step
            # Allow floating-point slicing, e.g., dataset[:0.9]
            if isinstance(start, float):
                start = round(start * len(self))
            if isinstance(stop, float):
                stop = round(stop * len(self))
            index = slice(start, stop, step)

        dataset = copy.copy(self)

        iloc = index.cpu().numpy() if isinstance(index, Tensor) else index
        dataset.df = self.df.iloc[iloc]

        dataset._tensor_frame = self._tensor_frame[index]

        return dataset

    def shuffle(
        self,
        return_perm: bool = False,
    ) -> Dataset | tuple[Dataset, Tensor]:
        r"""Randomly shuffles the rows in the dataset."""
        perm = torch.randperm(len(self))
        dataset = self.index_select(perm)
        return (dataset, perm) if return_perm is True else dataset

    @requires_pre_materialization
    def col_select(self, cols: ColumnSelectType) -> Dataset:
        r"""Returns a subset of the dataset from specified columns
        :obj:`cols`.
        """
        cols = [cols] if isinstance(cols, str) else cols

        if self.target_col is not None and self.target_col not in cols:
            cols.append(self.target_col)

        dataset = copy.copy(self)

        dataset.df = self.df[cols]
        dataset.col_to_stype = {col: self.col_to_stype[col] for col in cols}

        return dataset

    def get_split(self, split: str) -> Dataset:
        r"""Returns a subset of the dataset that belongs to a given training
        split (as defined in :obj:`split_col`).

        Args:
            split (str): The split name (either :obj:`"train"`, :obj:`"val"`,
                or :obj:`"test"`.
        """
        if self.split_col is None:
            raise ValueError(
                f"'get_split' is not supported for '{self}' since 'split_col' "
                f"is not specified.")
        if split not in ["train", "val", "test"]:
            raise ValueError(f"The split named '{split}' is not available. "
                             f"Needs to be either 'train', 'val', or 'test'.")
        indices = self.df.index[self.df[self.split_col] ==
                                SPLIT_TO_NUM[split]].tolist()
        return self[indices]

    def split(self) -> tuple[Dataset, Dataset, Dataset]:
        r"""Splits the dataset into training, validation and test splits."""
        return (
            self.get_split("train"),
            self.get_split("val"),
            self.get_split("test"),
        )

    @property
    @requires_post_materialization
    def convert_to_tensor_frame(self) -> DataFrameToTensorFrameConverter:
        return self._to_tensor_frame_converter<|MERGE_RESOLUTION|>--- conflicted
+++ resolved
@@ -604,15 +604,9 @@
                     sep=self.col_to_sep.get(col, None),
                     time_format=self.col_to_time_format.get(col, None),
                 )
-<<<<<<< HEAD
                 # For a target column, sort categories lexicographically 
                 # such that we do not accidentally swap labels in binary 
                 # classification tasks.
-=======
-                # For a target column, sort categories lexicographically such that
-                # we do not accidentally swap labels in binary classification
-                # tasks.
->>>>>>> ac95d3f4
                 if col == self.target_col and stype == torch_frame.categorical:
                     index, value = self._col_stats[col][StatType.COUNT]
                     if len(index) == 2:
