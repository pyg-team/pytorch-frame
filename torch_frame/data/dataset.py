--- conflicted
+++ resolved
@@ -181,16 +181,13 @@
                 self.text_embedder_cfg.text_embedder,
                 self.text_embedder_cfg.batch_size,
             )
-<<<<<<< HEAD
         elif stype == torch_frame.text_tokenized:
             return TextTokenizationTensorMapper(
                 self.text_tokenizer_cfg.text_tokenizer,
                 self.text_tokenizer_cfg.batch_size,
             )
-=======
         elif stype == torch_frame.sequence_numerical:
             return NumericalSequenceTensorMapper(sep=self.col_to_sep[col])
->>>>>>> 53b79bdf
         else:
             raise NotImplementedError(f"Unable to process the semantic "
                                       f"type '{stype.value}'")
@@ -209,7 +206,6 @@
             for col in col_names:
                 out = self._get_mapper(col).forward(df[col], device=device)
                 xs_dict[stype].append(out)
-<<<<<<< HEAD
 
         feat_dict = {}
         for stype, xs in xs_dict.items():
@@ -223,13 +219,6 @@
                         [x[key] for x in xs], dim=1)
             else:
                 feat_dict[stype] = torch.stack(xs, dim=1)
-=======
-        feat_dict = {
-            stype: (MultiNestedTensor.cat(xs, dim=1) if
-                    stype.use_multi_nested_tensor else torch.stack(xs, dim=1))
-            for stype, xs in xs_dict.items()
-        }
->>>>>>> 53b79bdf
 
         y: Optional[Tensor] = None
         if self.target_col is not None:
