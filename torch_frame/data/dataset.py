--- conflicted
+++ resolved
@@ -81,26 +81,17 @@
         self._col_names_dict: Dict[torch_frame.stype, List[str]] = {}
         for col, stype in self.col_to_stype.items():
             if col != self.target_col:
-<<<<<<< HEAD
-                self._col_names_dict[stype].append(col)
-        if (torch_frame.text_embedded
-                in self.col_names_dict) and (self.text_embedder_cfg is None):
-            raise ValueError("`text_embedder_cfg` needs to be "
-                             "specified when `text_embedded` "
-                             "stype column exist.")
-=======
                 if stype not in self._col_names_dict:
                     self._col_names_dict[stype] = [col]
                 else:
                     self._col_names_dict[stype].append(col)
->>>>>>> b203d8b0
         for stype in self._col_names_dict.keys():
             # in-place sorting of col_names for each stype
             sorted(self._col_names_dict[stype])
 
         if (torch_frame.text_embedded
-                in self.col_names_dict) and (self.text_embedder is None):
-            raise ValueError("`text_embedder` needs to be specified when "
+                in self.col_names_dict) and (self.text_embedder_cfg is None):
+            raise ValueError("`text_embedder_cfg` needs to be specified when "
                              "stype.text_embedded column exists.")
 
     @property
