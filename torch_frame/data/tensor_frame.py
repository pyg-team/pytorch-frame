--- conflicted
+++ resolved
@@ -53,7 +53,6 @@
 
     @property
     def num_rows(self) -> int:
-<<<<<<< HEAD
         r"""The number of rows in the :class:`TensorFrame`."""
         return len(next(iter(self.x_dict.values())))
 
@@ -62,10 +61,6 @@
     def __len__(self) -> int:
         return self.num_rows
 
-=======
-        return len(next(iter(self.x_dict.values())))
-
->>>>>>> 9dad70a2
     def __repr__(self) -> str:
         stype_repr = '\n'.join([
             f'  {stype.value} ({len(col_names)}): {col_names},'
@@ -81,7 +76,6 @@
         if isinstance(index, int):
             index = [index]
 
-<<<<<<< HEAD
         return self._apply(lambda x: x[index])
 
     def __copy__(self) -> 'TensorFrame':
@@ -112,13 +106,5 @@
         out.x_dict = {stype: fn(x) for stype, x in out.x_dict.items()}
         if out.y is not None:
             out.y = fn(out.y)
-=======
-        out = copy.copy(self)
 
-        out.x_dict = {stype: x[index] for stype, x in out.x_dict.items()}
-        out.col_names_dict = copy.copy(out.col_names_dict)
-        if out.y is not None:
-            out.y = out.y[index]
-
->>>>>>> 9dad70a2
         return out