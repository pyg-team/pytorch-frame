<<<<<<< HEAD
import os
=======
from __future__ import annotations

>>>>>>> 13d9f359
from abc import abstractmethod

import torch
from torch import Tensor

from torch_frame import Metric, TaskType, TensorFrame

DEFAULT_METRIC = {
    TaskType.REGRESSION: Metric.RMSE,
    TaskType.BINARY_CLASSIFICATION: Metric.ROCAUC,
    TaskType.MULTICLASS_CLASSIFICATION: Metric.ACCURACY,
}


class GBDT:
    r"""Base class for GBDT (Gradient Boosting Decision Trees) models used as
    strong baseline.

    Args:
        task_type (TaskType): The task type.
        num_classes (int, optional): If the task is multiclass classification,
            an optional num_classes can be used to specify the number of
            classes. Otherwise, we infer the value from the train data.
        metric (Metric, optional): Metric to optimize for, e.g.,
            :obj:`Metric.MAE`. If :obj:`None`, it will default to
            :obj:`Metric.RMSE` for regression, :obj:`Metric.ROCAUC` for binary
            classification, and :obj:`Metric.ACCURACY` for multi-
            class classification. (default: :obj:`None`).
    """
    def __init__(
        self,
        task_type: TaskType,
        num_classes: int | None = None,
        metric: Metric | None = None,
    ):
        self.task_type = task_type
        self._is_fitted: bool = False
        self._num_classes = num_classes

        # Set up metric
        self.metric = DEFAULT_METRIC[task_type]
        if metric is not None:
            if metric.supports_task_type(task_type):
                self.metric = metric
            else:
                raise ValueError(
                    f"{task_type} does not support {metric}. Please choose "
                    f"from {task_type.supported_metrics}.")

    @abstractmethod
    def _tune(self, tf_train: TensorFrame, tf_val: TensorFrame,
              num_trials: int, *args, **kwargs) -> None:
        raise NotImplementedError

    @abstractmethod
    def _predict(self, tf_train: TensorFrame) -> Tensor:
        raise NotImplementedError

    @abstractmethod
    def _load(self, path: str) -> None:
        raise NotImplementedError

    @property
    def is_fitted(self) -> bool:
        r"""Whether the GBDT is already fitted."""
        return self._is_fitted

    def tune(self, tf_train: TensorFrame, tf_val: TensorFrame, num_trials: int,
             *args, **kwargs):
        r"""Fit the model by performing hyperparameter tuning using Optuna. The
        number of trials is specified by num_trials.

        Args:
            tf_train (TensorFrame): The train data in :class:`TensorFrame`.
            tf_val (TensorFrame): The validation data in :class:`TensorFrame`.
            num_trials (int): Number of trials to perform hyper-parameter
                search.
            *args: Variable length argument list.
            **kwargs: Arbitrary keyword arguments.
        """
        if tf_train.y is None:
            raise RuntimeError("tf_train.y must be a Tensor, but None given.")
        if tf_val.y is None:
            raise RuntimeError("tf_val.y must be a Tensor, but None given.")
        self._tune(tf_train, tf_val, num_trials=num_trials, *args, **kwargs)
        self._is_fitted = True

    def predict(self, tf_test: TensorFrame) -> Tensor:
        r"""Predict the labels/values of the test data on the fitted model and
        returns its predictions.

        - :obj:`TaskType.REGRESSION`: Returns raw numerical values.

        - :obj:`TaskType.BINARY_CLASSIFICATION`: Returns the probability of
          being positive.

        - :obj:`TaskType.MULTICLASS_CLASSIFICATION`: Returns the class label
          predictions.
        """
        if not self.is_fitted:
            raise RuntimeError(
                f"{self.__class__.__name__}' is not yet fitted. Please run "
                f"`tune()` first before attempting to predict.")
        pred = self._predict(tf_test)
        if self.task_type == TaskType.MULTILABEL_CLASSIFICATION:
            assert pred.ndim == 2
        else:
            assert pred.ndim == 1
        assert len(pred) == len(tf_test)
        return pred

    def save(self, path: str) -> None:
        r"""Save the model.

        Args:
            path (str): The path to save tuned GBDTs model.
        """
        if not self.is_fitted:
            raise RuntimeError(
                f"{self.__class__.__name__} is not yet fitted. Please run "
                f"`tune()` first before attempting to save.")

        os.makedirs(os.path.dirname(path), exist_ok=True)
        self.model.save_model(path)

    def load(self, path: str) -> None:
        r"""Load the model.

        Args:
            path (str): The path to load tuned GBDTs model.
        """
        self._load(path)
        self._is_fitted = True

    @torch.no_grad()
    def compute_metric(
        self,
        target: Tensor,
        pred: Tensor,
    ) -> float:
        r"""Compute evaluation metric given target labels :obj:`Tensor` and
        pred :obj:`Tensor`. Target contains the target values or labels; pred
        contains the prediction output from calling `predict()` function.

        Returns:
            score (float): Computed metric score.
        """
        if self.metric == Metric.RMSE:
            score = (pred - target).square().mean().sqrt().item()
        elif self.metric == Metric.MAE:
            score = (pred - target).abs().mean().item()
        elif self.metric == Metric.ROCAUC:
            from sklearn.metrics import roc_auc_score
            score = roc_auc_score(target.cpu(), pred.cpu())
        elif self.metric == Metric.ACCURACY:
            if self.task_type == TaskType.BINARY_CLASSIFICATION:
                pred = pred > 0.5
            total_correct = (target == pred).sum().item()
            test_size = len(target)
            score = total_correct / test_size
        else:
            raise ValueError(f'{self.metric} is not supported.')
        return score<|MERGE_RESOLUTION|>--- conflicted
+++ resolved
@@ -1,9 +1,6 @@
-<<<<<<< HEAD
-import os
-=======
 from __future__ import annotations
 
->>>>>>> 13d9f359
+import os
 from abc import abstractmethod
 
 import torch
