--- conflicted
+++ resolved
@@ -6,19 +6,16 @@
 from .forest_cover_type import ForestCoverType
 from .mushroom import Mushroom
 from .poker_hand import PokerHand
-<<<<<<< HEAD
+from .bank_marketing import BankMarketing
 from .tabular_benchmark import TabularBenchmark
-=======
-from .bank_marketing import BankMarketing
->>>>>>> cc7654e2
 
 real_world_datasets = [
     'Titanic',
     'AdultCensusIncome',
-    'BankMarketing',
     'ForestCoverType',
     'Mushroom',
     'PokerHand',
+    'BankMarketing',
     'TabularBenchmark',
 ]
 
