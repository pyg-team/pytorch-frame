# flake8: noqa

from .titanic import Titanic
from .adult_census_income import AdultCensusIncome
from .fake import FakeDataset
from .forest_cover_type import ForestCoverType
from .mushroom import Mushroom
from .poker_hand import PokerHand
from .bank_marketing import BankMarketing
from .tabular_benchmark import TabularBenchmark
from .yandex import Yandex
<<<<<<< HEAD
from .dota2 import Dota2
=======
from .kdd_census_income import KDDCensusIncome
>>>>>>> 52560c2a

real_world_datasets = [
    'Titanic',
    'AdultCensusIncome',
    'ForestCoverType',
    'Dota2',
    'Mushroom',
    'PokerHand',
    'BankMarketing',
    'TabularBenchmark',
    'Yandex',
    'KDDCensusIncome',
]

synthetic_datasets = [
    'FakeDataset',
]

__all__ = real_world_datasets + synthetic_datasets<|MERGE_RESOLUTION|>--- conflicted
+++ resolved
@@ -9,11 +9,8 @@
 from .bank_marketing import BankMarketing
 from .tabular_benchmark import TabularBenchmark
 from .yandex import Yandex
-<<<<<<< HEAD
 from .dota2 import Dota2
-=======
 from .kdd_census_income import KDDCensusIncome
->>>>>>> 52560c2a
 
 real_world_datasets = [
     'Titanic',
