<<<<<<< HEAD
from .encoder import FeatureEncoder
from .conv import TableConv, FTTransformerConv
from .decoder import Decoder, CLSDecoder

__all__ = [
    'FeatureEncoder',
    'TableConv',
    'FTTransformerConv',
    'Decoder',
    'CLSDecoder',
]
=======
from .encoder import *  # noqa
from .conv import *  # noqa
from .decoder import *  # noqa

__all__ = []
>>>>>>> 24f59899
<|MERGE_RESOLUTION|>--- conflicted
+++ resolved
@@ -1,19 +1,5 @@
-<<<<<<< HEAD
-from .encoder import FeatureEncoder
-from .conv import TableConv, FTTransformerConv
-from .decoder import Decoder, CLSDecoder
-
-__all__ = [
-    'FeatureEncoder',
-    'TableConv',
-    'FTTransformerConv',
-    'Decoder',
-    'CLSDecoder',
-]
-=======
 from .encoder import *  # noqa
 from .conv import *  # noqa
 from .decoder import *  # noqa
 
-__all__ = []
->>>>>>> 24f59899
+__all__ = []