--- conflicted
+++ resolved
@@ -788,19 +788,11 @@
 
     def __init__(
         self,
-<<<<<<< HEAD
-        out_channels: Optional[int] = None,
-        stats_list: Optional[List[Dict[StatType, Any]]] = None,
-        stype: Optional[stype] = None,
-        post_module: Optional[Module] = None,
-        na_strategy: Optional[NAStrategy] = NAStrategy.MEDIAN_TIMESTAMP,
-=======
-        out_channels: int | None = None,
-        stats_list: list[dict[StatType, Any]] | None = None,
-        stype: stype | None = None,
-        post_module: Module | None = None,
-        na_strategy: NAStrategy | None = None,
->>>>>>> 4408b8e3
+        out_channels: int | None = None,
+        stats_list: list[dict[StatType, Any]] | None = None,
+        stype: stype | None = None,
+        post_module: Module | None = None,
+        na_strategy: NAStrategy | None = NAStrategy.MEDIAN_TIMESTAMP,
         out_size: int = 8,
     ) -> None:
         self.out_size = out_size
