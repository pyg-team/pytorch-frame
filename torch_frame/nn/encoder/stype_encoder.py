from abc import ABC, abstractmethod
from typing import Any, Dict, List, Optional, Set

import torch
import torch.nn.functional as F
from torch import Tensor
from torch.nn import Embedding, ModuleList, Parameter

from torch_frame import stype
from torch_frame.data.stats import StatType
from torch_frame.nn.base import Module


class StypeEncoder(Module, ABC):
    r"""Base class for stype encoder. This module transforms tensor of a
    specific stype, i.e., `Tensorframe.x_dict[stype.xxx]` into 3-dimensional
    column-wise tensor that is input into :class:`TableConv`.

    Args:
        out_channels (int): The output channel dimensionality
        stats_list (List[Dict[StatType, Any]]): The list of stats for each
            column within the same stype.
        post_module (Module, optional): The posthoc module applied to the
            output, such as activation function. Must preserve the shape of the
            output. If :obj:`None`, no module will be applied to the output.
            (default: :obj:`None`)
    """
    supported_stypes: Set[stype] = {}
    LAZY_ATTRS = {'out_channels', 'stats_list'}

    @abstractmethod
    def __init__(
        self,
        out_channels: Optional[int] = None,
        stats_list: Optional[List[Dict[StatType, Any]]] = None,
        post_module: Optional[Module] = None,
    ):
        super().__init__(out_channels, stats_list, post_module)

    @abstractmethod
    def forward(self, x: Tensor):
        raise NotImplementedError

    @abstractmethod
    def reset_parameters(self):
        # Initialize the parameters of `post_module`
        if self.post_module is not None:
            if (hasattr(self.post_module, 'reset_parameters')
                    and callable(self.post_module.reset_parameters)):
                self.post_module.reset_parameters()

    def post_forward(self, out: Tensor) -> Tensor:
        if self.post_module is not None:
            shape_before = out.shape
            out = self.post_module(out)
            assert out.shape == shape_before
        return out


class EmbeddingEncoder(StypeEncoder):
    r"""Embedding look-up based encoder for categorical features. It applies
    :class:`torch.nn.Embedding` for each categorical feature and concatenates
    the output embeddings."""
    supported_stypes = {stype.categorical}

    def __init__(
        self,
        out_channels: Optional[int] = None,
        stats_list: Optional[List[Dict[StatType, Any]]] = None,
        post_module: Optional[Module] = None,
    ):
        super().__init__(out_channels, stats_list, post_module)

    def init_modules(self):
        self.embs = ModuleList([])
        for stats in self.stats_list:
            num_categories = len(stats[StatType.COUNT][0])
            # 0-th category is for NaN.
            self.embs.append(
                Embedding(
                    num_categories + 1,
                    self.out_channels,
                    padding_idx=0,
                ))
        self.reset_parameters()

    def reset_parameters(self):
        super().reset_parameters()
        for emb in self.embs:
            emb.reset_parameters()

    def forward(self, x: Tensor):
        r"""Maps input :obj:`x` from TensorFrame (shape [batch_size, num_cols])
        into output :obj:`x` of shape [batch_size, num_cols, out_channels]. It
        outputs non-learnable all-zero embedding for :obj:`NaN` category
        (specified as -1).
        """
        # TODO: Make this more efficient.
        # Increment the index by one so that NaN index (-1) becomes 0
        # (padding_idx)
        x = x + 1

        # x: [batch_size, num_cols]
        xs = []
        for i, emb in enumerate(self.embs):
            xs.append(emb(x[:, i]))
        # [batch_size, num_cols, hidden_channels]
        out = torch.stack(xs, dim=1)
        return self.post_forward(out)


class LinearEncoder(StypeEncoder):
    r"""Linear function based encoder for numerical features. It applies linear
    layer :obj:`torch.nn.Linear(1, out_channels)` on each raw numerical feature
    and concatenates the output embeddings. Note that the implementation does
    this for all numerical features in a batched manner.

    Args:
        post_act (str, optional): Post-linear activation function
            (default: :obj:`None`)
    """
    supported_stypes = {stype.numerical}

    def __init__(
        self,
        out_channels: Optional[int] = None,
        stats_list: Optional[List[Dict[StatType, Any]]] = None,
<<<<<<< HEAD
        post_act: Optional[str] = None,
    ):
        if post_act is not None:
            # TODO: Properly support activation via activation resolver
            if post_act == 'relu':
                self.post_act = F.relu
            else:
                raise ValueError(f'Unsupported activation called {post_act}')
        else:
            self.post_act = None
        super().__init__(out_channels, stats_list)
=======
        post_module: Optional[Module] = None,
    ):
        super().__init__(out_channels, stats_list, post_module)
>>>>>>> 9ea29d3d

    def init_modules(self):
        mean = torch.tensor(
            [stats[StatType.MEAN] for stats in self.stats_list])
        self.register_buffer('mean', mean)
        std = torch.tensor([stats[StatType.STD]
                            for stats in self.stats_list]) + 1e-6
        self.register_buffer('std', std)
        num_cols = len(self.stats_list)
        self.weight = Parameter(torch.empty(num_cols, self.out_channels))
        self.bias = Parameter(torch.empty(num_cols, self.out_channels))
        self.reset_parameters()

    def reset_parameters(self):
        super().reset_parameters()
        torch.nn.init.normal_(self.weight, std=0.1)
        torch.nn.init.zeros_(self.bias)

    def forward(self, x: Tensor):
        r"""Maps input :obj:`x` from TensorFrame (shape [batch_size, num_cols])
        into output :obj:`x` of shape [batch_size, num_cols, out_channels].  It
        outputs non-learnable all-zero embedding for :obj:`NaN` entries.
        """
        # x: [batch_size, num_cols]
        x = (x - self.mean) / self.std
        # [batch_size, num_cols], [channels, num_cols]
        # -> [batch_size, num_cols, channels]
        x_lin = torch.einsum('ij,jk->ijk', x, self.weight)
        # [batch_size, num_cols, channels] + [num_cols, channels]
        # -> [batch_size, num_cols, channels]
        x = x_lin + self.bias
        out = torch.nan_to_num(x, nan=0)
<<<<<<< HEAD
        if self.post_act is not None:
            out = self.post_act(out)
        return out

    def reset_parameters(self):
        torch.nn.init.normal_(self.weight, std=0.1)
        torch.nn.init.zeros_(self.bias)
=======
        return self.post_forward(out)
>>>>>>> 9ea29d3d


class LinearBucketEncoder(StypeEncoder):
    r"""A numerical converter that transforms a tensor into a piecewise
    linear representation, followed by a linear transformation. The original
    encoding is described in https://arxiv.org/abs/2203.05556"""
    supported_stypes = {stype.numerical}

    def __init__(
        self,
        out_channels: Optional[int] = None,
        stats_list: Optional[List[Dict[StatType, Any]]] = None,
        post_module: Optional[Module] = None,
    ):
        super().__init__(out_channels, stats_list, post_module)

    def init_modules(self):
        # The min, 25th, 50th, 75th quantile, and max of the column.
        quantiles = [stats[StatType.QUANTILES] for stats in self.stats_list]
        self.boundaries = torch.tensor(quantiles)
        self.interval = self.boundaries[:, 1:] - self.boundaries[:, :-1] + 1e-9
        num_cols = len(self.stats_list)
        self.weight = Parameter(
            torch.empty(num_cols, self.interval.shape[-1], self.out_channels))
        self.bias = Parameter(torch.empty(num_cols, self.out_channels))
        self.reset_parameters()

    def reset_parameters(self):
        super().reset_parameters()
        # Reset learnable parameters of the linear transformation
        torch.nn.init.normal_(self.weight, std=0.1)
        torch.nn.init.zeros_(self.bias)

    def forward(self, x: Tensor):
        encoded_values = []
        for i in range(x.size(1)):
            # Utilize torch.bucketize to find the corresponding bucket indices
            xi = x[:, i].contiguous()
            bucket_indices = torch.bucketize(xi, self.boundaries[i, 1:-1])

            # Create a mask for the one-hot encoding based on bucket indices
            one_hot_mask = torch.nn.functional.one_hot(
                bucket_indices,
                len(self.boundaries[i]) - 1).float()

            # Create a mask for values that are greater than upper bounds
            greater_mask = (x[:, i:i + 1] > self.boundaries[i, :-1]).float()

            # Combine the masks to create encoded_values
            # [batch_size, num_buckets]
            encoded_value = (one_hot_mask * x[:, i:i + 1] - one_hot_mask *
                             self.boundaries[i, :-1].unsqueeze(0)) / (
                                 self.interval[i].unsqueeze(0) + greater_mask *
                                 (1 - one_hot_mask))
            encoded_values.append(encoded_value)
        # Apply column-wise linear transformation
        out = torch.stack(encoded_values, dim=1)
        # [batch_size, num_cols, num_buckets],[num_cols, num_buckets, channels]
        # -> [batch_size, num_cols, channels]
        x_lin = torch.einsum('ijk,jkl->ijl', out, self.weight)
        x = x_lin + self.bias
        out = torch.nan_to_num(x, nan=0)
        return self.post_forward(out)


class LinearPeriodicEncoder(StypeEncoder):
    r"""A periodic encoder that utilizes sinusoidal functions to transform the
    input tensor into a 3-dimensional tensor. The encoding is defined using
    trainable parameters and includes the application of sine and cosine
    functions. The original encoding is described
    in https://arxiv.org/abs/2203.05556.

    Args:
        n_bins (int): Number of bins for periodic encoding
    """
    supported_stypes = {stype.numerical}

    def __init__(
        self,
        out_channels: Optional[int] = None,
        stats_list: Optional[List[Dict[StatType, Any]]] = None,
        post_module: Optional[Module] = None,
        n_bins: Optional[int] = 16,
    ):
        self.n_bins = n_bins
        super().__init__(out_channels, stats_list, post_module)

    def init_modules(self):
        mean = torch.tensor(
            [stats[StatType.MEAN] for stats in self.stats_list])
        self.register_buffer('mean', mean)
        std = torch.tensor([stats[StatType.STD]
                            for stats in self.stats_list]) + 1e-6
        self.register_buffer('std', std)
        num_cols = len(self.stats_list)
        self.linear_in = Parameter(torch.empty((num_cols, self.n_bins)))
        self.linear_out = Parameter(
            torch.empty((num_cols, self.n_bins * 2, self.out_channels)))
        self.reset_parameters()

    def reset_parameters(self):
        super().reset_parameters()
        torch.nn.init.normal_(self.linear_in, std=0.1)
        torch.nn.init.normal_(self.linear_out, std=0.1)

    def forward(self, x: Tensor):
        x = (x - self.mean) / self.std
        # Compute the value 'v' by scaling the input 'x' with
        # 'self.linear_in', and applying a 2π periodic
        # transformation.
        v = 2 * torch.pi * self.linear_in[None] * x[..., None]

        # Compute the sine and cosine values and concatenate them
        x = torch.cat([torch.sin(v), torch.cos(v)], dim=-1)

        # [batch_size, num_cols, num_buckets],[num_cols, num_buckets, channels]
        # -> [batch_size, num_cols, channels]
        x = torch.einsum('ijk,jkl->ijl', x, self.linear_out)
        out = torch.nan_to_num(x, nan=0)

        return self.post_forward(out)<|MERGE_RESOLUTION|>--- conflicted
+++ resolved
@@ -2,7 +2,6 @@
 from typing import Any, Dict, List, Optional, Set
 
 import torch
-import torch.nn.functional as F
 from torch import Tensor
 from torch.nn import Embedding, ModuleList, Parameter
 
@@ -125,23 +124,9 @@
         self,
         out_channels: Optional[int] = None,
         stats_list: Optional[List[Dict[StatType, Any]]] = None,
-<<<<<<< HEAD
-        post_act: Optional[str] = None,
-    ):
-        if post_act is not None:
-            # TODO: Properly support activation via activation resolver
-            if post_act == 'relu':
-                self.post_act = F.relu
-            else:
-                raise ValueError(f'Unsupported activation called {post_act}')
-        else:
-            self.post_act = None
-        super().__init__(out_channels, stats_list)
-=======
-        post_module: Optional[Module] = None,
-    ):
-        super().__init__(out_channels, stats_list, post_module)
->>>>>>> 9ea29d3d
+        post_module: Optional[Module] = None,
+    ):
+        super().__init__(out_channels, stats_list, post_module)
 
     def init_modules(self):
         mean = torch.tensor(
@@ -174,17 +159,7 @@
         # -> [batch_size, num_cols, channels]
         x = x_lin + self.bias
         out = torch.nan_to_num(x, nan=0)
-<<<<<<< HEAD
-        if self.post_act is not None:
-            out = self.post_act(out)
-        return out
-
-    def reset_parameters(self):
-        torch.nn.init.normal_(self.weight, std=0.1)
-        torch.nn.init.zeros_(self.bias)
-=======
         return self.post_forward(out)
->>>>>>> 9ea29d3d
 
 
 class LinearBucketEncoder(StypeEncoder):
