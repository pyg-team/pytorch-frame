--- conflicted
+++ resolved
@@ -4,12 +4,8 @@
 
 import torch
 from torch import Tensor
-<<<<<<< HEAD
-from torch.nn import Embedding, ModuleList, Parameter
+from torch.nn import Embedding, ModuleList, Parameter, Sequential
 from torch.nn.init import kaiming_uniform_
-=======
-from torch.nn import Embedding, ModuleList, Parameter, Sequential
->>>>>>> d3a39e22
 
 from torch_frame import stype
 from torch_frame.data.stats import StatType
