--- conflicted
+++ resolved
@@ -236,13 +236,6 @@
         torch.nn.init.zeros_(self.bias)
 
     def encode_forward(self, x: Tensor) -> Tensor:
-<<<<<<< HEAD
-=======
-        r"""Maps input :obj:`x` from TensorFrame (shape [batch_size, num_cols])
-        into output :obj:`x` of shape [batch_size, num_cols, out_channels]. It
-        outputs non-learnable all-zero embedding for :obj:`NaN` entries.
-        """
->>>>>>> e8449158
         # x: [batch_size, num_cols]
         x = (x - self.mean) / self.std
         # [batch_size, num_cols], [channels, num_cols]
