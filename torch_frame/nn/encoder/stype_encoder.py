from abc import ABC, abstractmethod
from typing import Any, Dict, List, Optional, Set

import torch
from torch import Tensor
from torch.nn import Embedding, ModuleList, Parameter

from torch_frame import stype
from torch_frame.data.stats import StatType
from torch_frame.nn.base import Module


class StypeEncoder(Module, ABC):
    r"""Base class for stype encoder. This module transforms tensor of a
    specific stype, i.e., `Tensorframe.x_dict[stype.xxx]` into 3-dimensional
    column-wise tensor that is input into :class:`TableConv`.

    Args:
        out_channels (int): The output channel dimensionality
        stats_list (List[Dict[StatType, Any]]): The list of stats for each
            column within the same stype.
        post_module (Module, optional): The posthoc module applied to the
<<<<<<< HEAD
            output, such as activation function. Must preserve the shape of the
            output. If :obj:`None`, no module will be applied to the output.
            (default: :obj:`None`)
=======
            output, such as activation function and normalization. Must
            preserve the shape of the output. If :obj:`None`, no module will be
            applied to the output. (default: :obj:`None`)
>>>>>>> 4cf83aa4
    """
    supported_stypes: Set[stype] = {}
    LAZY_ATTRS = {'out_channels', 'stats_list'}

    @abstractmethod
    def __init__(
        self,
        out_channels: Optional[int] = None,
        stats_list: Optional[List[Dict[StatType, Any]]] = None,
        post_module: Optional[Module] = None,
    ):
        super().__init__(out_channels, stats_list, post_module)

    @abstractmethod
    def forward(self, x: Tensor):
        raise NotImplementedError

    @abstractmethod
    def reset_parameters(self):
        # Initialize the parameters of `post_module`
        if self.post_module is not None:
            if (hasattr(self.post_module, 'reset_parameters')
                    and callable(self.post_module.reset_parameters)):
                self.post_module.reset_parameters()

    def post_forward(self, out: Tensor) -> Tensor:
<<<<<<< HEAD
        if self.post_module is not None:
            shape_before = out.shape
            out = self.post_module(out)
            assert out.shape == shape_before
=======
        r"""Post-forward function applied to :obj:`out` of shape
        [batch_size, num_cols, channels]. It also returns :obj:`out` of the
        same shape."""
        if self.post_module is not None:
            shape_before = out.shape
            out = self.post_module(out)
            if out.shape != shape_before:
                raise RuntimeError(
                    f"post_module must not alter the shape of the tensor, but "
                    f"it changed the shape from {shape_before} to "
                    f"{out.shape}.")
>>>>>>> 4cf83aa4
        return out


class EmbeddingEncoder(StypeEncoder):
    r"""Embedding look-up based encoder for categorical features. It applies
    :class:`torch.nn.Embedding` for each categorical feature and concatenates
    the output embeddings."""
    supported_stypes = {stype.categorical}

    def __init__(
        self,
        out_channels: Optional[int] = None,
        stats_list: Optional[List[Dict[StatType, Any]]] = None,
        post_module: Optional[Module] = None,
    ):
        super().__init__(out_channels, stats_list, post_module)

    def init_modules(self):
        self.embs = ModuleList([])
        for stats in self.stats_list:
            num_categories = len(stats[StatType.COUNT][0])
            # 0-th category is for NaN.
            self.embs.append(
                Embedding(
                    num_categories + 1,
                    self.out_channels,
                    padding_idx=0,
                ))
        self.reset_parameters()

    def reset_parameters(self):
        super().reset_parameters()
        for emb in self.embs:
            emb.reset_parameters()

    def forward(self, x: Tensor):
        r"""Maps input :obj:`x` from TensorFrame (shape [batch_size, num_cols])
        into output :obj:`x` of shape [batch_size, num_cols, out_channels]. It
        outputs non-learnable all-zero embedding for :obj:`NaN` category
        (specified as -1).
        """
        # TODO: Make this more efficient.
        # Increment the index by one so that NaN index (-1) becomes 0
        # (padding_idx)
        x = x + 1

        # x: [batch_size, num_cols]
        xs = []
        for i, emb in enumerate(self.embs):
            xs.append(emb(x[:, i]))
        # [batch_size, num_cols, hidden_channels]
        out = torch.stack(xs, dim=1)
        return self.post_forward(out)


class LinearEncoder(StypeEncoder):
    r"""Linear function based encoder for numerical features. It applies linear
    layer :obj:`torch.nn.Linear(1, out_channels)` on each raw numerical feature
    and concatenates the output embeddings. Note that the implementation does
    this for all numerical features in a batched manner."""
    supported_stypes = {stype.numerical}

    def __init__(
        self,
        out_channels: Optional[int] = None,
        stats_list: Optional[List[Dict[StatType, Any]]] = None,
        post_module: Optional[Module] = None,
    ):
        super().__init__(out_channels, stats_list, post_module)

    def init_modules(self):
        mean = torch.tensor(
            [stats[StatType.MEAN] for stats in self.stats_list])
        self.register_buffer('mean', mean)
        std = torch.tensor([stats[StatType.STD]
                            for stats in self.stats_list]) + 1e-6
        self.register_buffer('std', std)
        num_cols = len(self.stats_list)
        self.weight = Parameter(torch.empty(num_cols, self.out_channels))
        self.bias = Parameter(torch.empty(num_cols, self.out_channels))
        self.reset_parameters()

    def reset_parameters(self):
        super().reset_parameters()
        torch.nn.init.normal_(self.weight, std=0.1)
        torch.nn.init.zeros_(self.bias)

    def forward(self, x: Tensor):
        r"""Maps input :obj:`x` from TensorFrame (shape [batch_size, num_cols])
        into output :obj:`x` of shape [batch_size, num_cols, out_channels].  It
        outputs non-learnable all-zero embedding for :obj:`NaN` entries.
        """
        # x: [batch_size, num_cols]
        x = (x - self.mean) / self.std
        # [batch_size, num_cols], [channels, num_cols]
        # -> [batch_size, num_cols, channels]
        x_lin = torch.einsum('ij,jk->ijk', x, self.weight)
        # [batch_size, num_cols, channels] + [num_cols, channels]
        # -> [batch_size, num_cols, channels]
        x = x_lin + self.bias
        out = torch.nan_to_num(x, nan=0)
        return self.post_forward(out)


class LinearBucketEncoder(StypeEncoder):
    r"""A numerical converter that transforms a tensor into a piecewise
    linear representation, followed by a linear transformation. The original
    encoding is described in https://arxiv.org/abs/2203.05556"""
    supported_stypes = {stype.numerical}

    def __init__(
        self,
        out_channels: Optional[int] = None,
        stats_list: Optional[List[Dict[StatType, Any]]] = None,
        post_module: Optional[Module] = None,
    ):
        super().__init__(out_channels, stats_list, post_module)

    def init_modules(self):
        # The min, 25th, 50th, 75th quantile, and max of the column.
        quantiles = [stats[StatType.QUANTILES] for stats in self.stats_list]
        self.boundaries = torch.tensor(quantiles)
        self.interval = self.boundaries[:, 1:] - self.boundaries[:, :-1] + 1e-9
        num_cols = len(self.stats_list)
        self.weight = Parameter(
            torch.empty(num_cols, self.interval.shape[-1], self.out_channels))
        self.bias = Parameter(torch.empty(num_cols, self.out_channels))
        self.reset_parameters()

    def reset_parameters(self):
        super().reset_parameters()
        # Reset learnable parameters of the linear transformation
        torch.nn.init.normal_(self.weight, std=0.1)
        torch.nn.init.zeros_(self.bias)

    def forward(self, x: Tensor):
        encoded_values = []
        for i in range(x.size(1)):
            # Utilize torch.bucketize to find the corresponding bucket indices
            xi = x[:, i].contiguous()
            bucket_indices = torch.bucketize(xi, self.boundaries[i, 1:-1])

            # Create a mask for the one-hot encoding based on bucket indices
            one_hot_mask = torch.nn.functional.one_hot(
                bucket_indices,
                len(self.boundaries[i]) - 1).float()

            # Create a mask for values that are greater than upper bounds
            greater_mask = (x[:, i:i + 1] > self.boundaries[i, :-1]).float()

            # Combine the masks to create encoded_values
            # [batch_size, num_buckets]
            encoded_value = (one_hot_mask * x[:, i:i + 1] - one_hot_mask *
                             self.boundaries[i, :-1].unsqueeze(0)) / (
                                 self.interval[i].unsqueeze(0) + greater_mask *
                                 (1 - one_hot_mask))
            encoded_values.append(encoded_value)
        # Apply column-wise linear transformation
        out = torch.stack(encoded_values, dim=1)
        # [batch_size, num_cols, num_buckets],[num_cols, num_buckets, channels]
        # -> [batch_size, num_cols, channels]
        x_lin = torch.einsum('ijk,jkl->ijl', out, self.weight)
        x = x_lin + self.bias
        out = torch.nan_to_num(x, nan=0)
        return self.post_forward(out)


class LinearPeriodicEncoder(StypeEncoder):
    r"""A periodic encoder that utilizes sinusoidal functions to transform the
    input tensor into a 3-dimensional tensor. The encoding is defined using
    trainable parameters and includes the application of sine and cosine
    functions. The original encoding is described
    in https://arxiv.org/abs/2203.05556.

    Args:
        n_bins (int): Number of bins for periodic encoding
    """
    supported_stypes = {stype.numerical}

    def __init__(
        self,
        out_channels: Optional[int] = None,
        stats_list: Optional[List[Dict[StatType, Any]]] = None,
        post_module: Optional[Module] = None,
        n_bins: Optional[int] = 16,
    ):
        self.n_bins = n_bins
        super().__init__(out_channels, stats_list, post_module)

    def init_modules(self):
        mean = torch.tensor(
            [stats[StatType.MEAN] for stats in self.stats_list])
        self.register_buffer('mean', mean)
        std = torch.tensor([stats[StatType.STD]
                            for stats in self.stats_list]) + 1e-6
        self.register_buffer('std', std)
        num_cols = len(self.stats_list)
        self.linear_in = Parameter(torch.empty((num_cols, self.n_bins)))
        self.linear_out = Parameter(
            torch.empty((num_cols, self.n_bins * 2, self.out_channels)))
        self.reset_parameters()

    def reset_parameters(self):
        super().reset_parameters()
        torch.nn.init.normal_(self.linear_in, std=0.1)
        torch.nn.init.normal_(self.linear_out, std=0.1)

    def forward(self, x: Tensor):
        x = (x - self.mean) / self.std
        # Compute the value 'v' by scaling the input 'x' with
        # 'self.linear_in', and applying a 2π periodic
        # transformation.
        v = 2 * torch.pi * self.linear_in[None] * x[..., None]

        # Compute the sine and cosine values and concatenate them
        x = torch.cat([torch.sin(v), torch.cos(v)], dim=-1)

        # [batch_size, num_cols, num_buckets],[num_cols, num_buckets, channels]
        # -> [batch_size, num_cols, channels]
        x = torch.einsum('ijk,jkl->ijl', x, self.linear_out)
        out = torch.nan_to_num(x, nan=0)
<<<<<<< HEAD

=======
>>>>>>> 4cf83aa4
        return self.post_forward(out)<|MERGE_RESOLUTION|>--- conflicted
+++ resolved
@@ -20,15 +20,9 @@
         stats_list (List[Dict[StatType, Any]]): The list of stats for each
             column within the same stype.
         post_module (Module, optional): The posthoc module applied to the
-<<<<<<< HEAD
-            output, such as activation function. Must preserve the shape of the
-            output. If :obj:`None`, no module will be applied to the output.
-            (default: :obj:`None`)
-=======
             output, such as activation function and normalization. Must
             preserve the shape of the output. If :obj:`None`, no module will be
             applied to the output. (default: :obj:`None`)
->>>>>>> 4cf83aa4
     """
     supported_stypes: Set[stype] = {}
     LAZY_ATTRS = {'out_channels', 'stats_list'}
@@ -55,12 +49,6 @@
                 self.post_module.reset_parameters()
 
     def post_forward(self, out: Tensor) -> Tensor:
-<<<<<<< HEAD
-        if self.post_module is not None:
-            shape_before = out.shape
-            out = self.post_module(out)
-            assert out.shape == shape_before
-=======
         r"""Post-forward function applied to :obj:`out` of shape
         [batch_size, num_cols, channels]. It also returns :obj:`out` of the
         same shape."""
@@ -72,7 +60,6 @@
                     f"post_module must not alter the shape of the tensor, but "
                     f"it changed the shape from {shape_before} to "
                     f"{out.shape}.")
->>>>>>> 4cf83aa4
         return out
 
 
@@ -294,8 +281,4 @@
         # -> [batch_size, num_cols, channels]
         x = torch.einsum('ijk,jkl->ijl', x, self.linear_out)
         out = torch.nan_to_num(x, nan=0)
-<<<<<<< HEAD
-
-=======
->>>>>>> 4cf83aa4
         return self.post_forward(out)