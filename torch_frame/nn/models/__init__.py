from .trompt import Trompt
<<<<<<< HEAD
from .ft_transformer import FTTransformer

__all__ = classes = [
    'Trompt',
    'FTTransformer',
=======
from .excelformer import ExcelFormer

__all__ = classes = [
    'Trompt',
    'ExcelFormer'
>>>>>>> e0edc482
]<|MERGE_RESOLUTION|>--- conflicted
+++ resolved
@@ -1,15 +1,9 @@
 from .trompt import Trompt
-<<<<<<< HEAD
 from .ft_transformer import FTTransformer
+from .excelformer import ExcelFormer
 
 __all__ = classes = [
     'Trompt',
     'FTTransformer',
-=======
-from .excelformer import ExcelFormer
-
-__all__ = classes = [
-    'Trompt',
-    'ExcelFormer'
->>>>>>> e0edc482
+    'ExcelFormer',
 ]