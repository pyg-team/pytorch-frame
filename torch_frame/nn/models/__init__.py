from .trompt import Trompt
from .ft_transformer import FTTransformer
from .excelformer import ExcelFormer
<<<<<<< HEAD
from .tabnet import TabNet
=======
from .resnet import ResNet
>>>>>>> 966c03fe

__all__ = classes = [
    'Trompt',
    'FTTransformer',
    'ExcelFormer',
<<<<<<< HEAD
    'TabNet',
=======
    'ResNet',
>>>>>>> 966c03fe
]<|MERGE_RESOLUTION|>--- conflicted
+++ resolved
@@ -1,19 +1,13 @@
 from .trompt import Trompt
 from .ft_transformer import FTTransformer
 from .excelformer import ExcelFormer
-<<<<<<< HEAD
 from .tabnet import TabNet
-=======
 from .resnet import ResNet
->>>>>>> 966c03fe
 
 __all__ = classes = [
     'Trompt',
     'FTTransformer',
     'ExcelFormer',
-<<<<<<< HEAD
     'TabNet',
-=======
     'ResNet',
->>>>>>> 966c03fe
 ]